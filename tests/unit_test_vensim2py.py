import unittest
from pysd import functions
import xarray as xr


class TestGetFileSections(unittest.TestCase):
    def test_normal_load(self):
        """normal model file with no macros"""
        from pysd.py_backend.vensim.vensim2py import get_file_sections
        actual = get_file_sections(r'a~b~c| d~e~f| g~h~i|')
        expected = [{'returns': [], 'params': [], 'name': '_main_', 'string': 'a~b~c| d~e~f| g~h~i|'}]
        self.assertEqual(actual, expected)

    def test_macro_only(self):
        """ Macro Only """
        from pysd.py_backend.vensim.vensim2py import get_file_sections
        actual = get_file_sections(':MACRO: MAC(z) a~b~c| :END OF MACRO:')
        expected = [{'returns': [], 'params': ['z'], 'name': 'MAC', 'string': 'a~b~c|'}]
        self.assertEqual(actual, expected)

    def test_macro_and_model(self):
        """ basic macro and model """
        from pysd.py_backend.vensim.vensim2py import get_file_sections
        actual = get_file_sections(':MACRO: MAC(z) a~b~c| :END OF MACRO: d~e~f| g~h~i|')
        expected = [{'returns': [], 'params': ['z'], 'name': 'MAC', 'string': 'a~b~c|'},
                    {'returns': [], 'params': [], 'name': '_main_', 'string': 'd~e~f| g~h~i|'}]
        self.assertEqual(actual, expected)

    def test_macro_multiple_inputs(self):
        """ macro with multiple input parameters """
        from pysd.py_backend.vensim.vensim2py import get_file_sections
        actual = get_file_sections(':MACRO: MAC(z, y) a~b~c| :END OF MACRO: d~e~f| g~h~i|')
        expected = [{'returns': [], 'params': ['z', 'y'], 'name': 'MAC', 'string': 'a~b~c|'},
                    {'returns': [], 'params': [], 'name': '_main_', 'string': 'd~e~f| g~h~i|'}]
        self.assertEqual(actual, expected)

    def test_macro_with_returns(self):
        """ macro with return values """
        from pysd.py_backend.vensim.vensim2py import get_file_sections
        actual = get_file_sections(':MACRO: MAC(z, y :x, w) a~b~c| :END OF MACRO: d~e~f| g~h~i|')
        expected = [{'returns': ['x', 'w'],
                     'params': ['z', 'y'],
                     'name': 'MAC',
                     'string': 'a~b~c|'},
                    {'returns': [],
                     'params': [],
                     'name': '_main_',
                     'string': 'd~e~f| g~h~i|'}]
        self.assertEqual(actual, expected)

    def test_handle_encoding(self):
        """ Handle encoding """
        from pysd.py_backend.vensim.vensim2py import get_file_sections
        actual = get_file_sections(r'{UTF-8} a~b~c| d~e~f| g~h~i|')
        expected = [{'returns': [], 'params': [], 'name': '_main_', 'string': 'a~b~c| d~e~f| g~h~i|'}]
        self.assertEqual(actual, expected)

    def test_handle_encoding_like_strings(self):
        """ Handle encoding-like strings in other places in the file """
        from pysd.py_backend.vensim.vensim2py import get_file_sections
        actual = get_file_sections(r'a~b~c| d~e~f{special}| g~h~i|')
        expected = [{'returns': [],
                     'params': [],
                     'name': '_main_',
                     'string': 'a~b~c| d~e~f{special}| g~h~i|'}]
        self.assertEqual(actual, expected)


class TestEquationStringParsing(unittest.TestCase):
    """ Tests the 'get_equation_components function """
    def test_basics(self):
        from pysd.py_backend.vensim.vensim2py import get_equation_components
        self.assertEqual(
            get_equation_components(r'constant = 25'),
            {'expr': '25', 'kind': 'component', 'subs': [], 'real_name': 'constant'}
        )

    def test_equals_handling(self):
        """ Parse cases with equal signs within the expression """
        from pysd.py_backend.vensim.vensim2py import get_equation_components
        self.assertEqual(
            get_equation_components(r'Boolean = IF THEN ELSE(1 = 1, 1, 0)'),
            {'expr': 'IF THEN ELSE(1 = 1, 1, 0)', 'kind': 'component', 'subs': [],
             'real_name': 'Boolean'}
        )

    def test_whitespace_handling(self):
        """ Whitespaces should be shortened to a single space """
        from pysd.py_backend.vensim.vensim2py import get_equation_components
        self.assertEqual(
            get_equation_components(r'''constant\t =
                                                        \t25\t '''),
            {'expr': '25', 'kind': 'component', 'subs': [], 'real_name': 'constant'}
        )

        # test eliminating vensim's line continuation character
        self.assertEqual(
            get_equation_components(r"""constant [Sub1, \\
                                     Sub2] = 10, 12; 14, 16;"""),
            {'expr': '10, 12; 14, 16;', 'kind': 'component', 'subs': ['Sub1', 'Sub2'],
             'real_name': 'constant'}
        )

    def test_subscript_definition_parsing(self):
        from pysd.py_backend.vensim.vensim2py import get_equation_components
        self.assertEqual(
            get_equation_components(r'''Sub1: Entry 1, Entry 2, Entry 3 '''),
            {'expr': None, 'kind': 'subdef', 'subs': ['Entry 1', 'Entry 2', 'Entry 3'],
             'real_name': 'Sub1'}
        )

    def test_subscript_references(self):
        from pysd.py_backend.vensim.vensim2py import get_equation_components
        self.assertEqual(
            get_equation_components(r'constant [Sub1, Sub2] = 10, 12; 14, 16;'),
            {'expr': '10, 12; 14, 16;', 'kind': 'component', 'subs': ['Sub1', 'Sub2'],
             'real_name': 'constant'}
        )

        self.assertEqual(
            get_equation_components(r'function [Sub1] = other function[Sub1]'),
            {'expr': 'other function[Sub1]', 'kind': 'component', 'subs': ['Sub1'],
             'real_name': 'function'}
        )

        self.assertEqual(
            get_equation_components(r'constant ["S1,b", "S1,c"] = 1, 2; 3, 4;'),
            {'expr': '1, 2; 3, 4;', 'kind': 'component', 'subs': ['"S1,b"', '"S1,c"'],
             'real_name': 'constant'}
        )

        self.assertEqual(
            get_equation_components(r'constant ["S1=b", "S1=c"] = 1, 2; 3, 4;'),
            {'expr': '1, 2; 3, 4;', 'kind': 'component', 'subs': ['"S1=b"', '"S1=c"'],
             'real_name': 'constant'}
        )

    def test_lookup_definitions(self):
        from pysd.py_backend.vensim.vensim2py import get_equation_components
        self.assertEqual(
            get_equation_components(r'table([(0,-1)-(45,1)],(0,0),(5,0))'),
            {'expr': '([(0,-1)-(45,1)],(0,0),(5,0))', 'kind': 'lookup', 'subs': [],
             'real_name': 'table'}
        )

        self.assertEqual(
            get_equation_components(r'table2 ([(0,-1)-(45,1)],(0,0),(5,0))'),
            {'expr': '([(0,-1)-(45,1)],(0,0),(5,0))', 'kind': 'lookup', 'subs': [],
             'real_name': 'table2'}
        )

    def test_pathological_names(self):
        from pysd.py_backend.vensim.vensim2py import get_equation_components
        self.assertEqual(
            get_equation_components(r'"silly-string" = 25'),
            {'expr': '25', 'kind': 'component', 'subs': [], 'real_name': '"silly-string"'}
        )

        self.assertEqual(
            get_equation_components(r'"pathological\\-string" = 25'),
            {'expr': '25', 'kind': 'component', 'subs': [],
             'real_name': r'"pathological\\-string"'}
        )


class TestParse_general_expression(unittest.TestCase):

    def test_arithmetic(self):
        from pysd.py_backend.vensim.vensim2py import parse_general_expression
        res = parse_general_expression({'expr': '-10^3+4'})
        self.assertEqual(res[0]['py_expr'], '-10**3+4')

    def test_caps_handling(self):
        from pysd.py_backend.vensim.vensim2py import parse_general_expression
        res = parse_general_expression({'expr': 'Abs(-3)'})
        self.assertEqual(res[0]['py_expr'], 'abs(-3)')

        res = parse_general_expression({'expr': 'ABS(-3)'})
        self.assertEqual(res[0]['py_expr'], 'abs(-3)')

        res = parse_general_expression({'expr': 'aBS(-3)'})
        self.assertEqual(res[0]['py_expr'], 'abs(-3)')



    def test_function_calls(self):
        from pysd.py_backend.vensim.vensim2py import parse_general_expression
        res = parse_general_expression({'expr': 'ABS(StockA)'}, {'StockA': 'stocka'})
        self.assertEqual(res[0]['py_expr'], 'abs(stocka())')

        res = parse_general_expression({'expr': 'If Then Else(A>B, 1, 0)'}, {'A': 'a', 'B':'b'})
        self.assertEqual(res[0]['py_expr'], 'functions.if_then_else(a()>b(),1,0)')

        # test that function calls are handled properly in arguments
        res = parse_general_expression({'expr': 'If Then Else(A>B,1,A)'}, {'A': 'a', 'B': 'b'})
        self.assertEqual(res[0]['py_expr'], 'functions.if_then_else(a()>b(),1,a())')

    def test_id_parsing(self):
        from pysd.py_backend.vensim.vensim2py import parse_general_expression
        res = parse_general_expression({'expr': 'StockA'}, {'StockA': 'stocka'})
        self.assertEqual(res[0]['py_expr'], 'stocka()')

    def test_number_parsing(self):
        from pysd.py_backend.vensim.vensim2py import parse_general_expression
        res = parse_general_expression({'expr': '20'})
        self.assertEqual(res[0]['py_expr'], '20')

        res = parse_general_expression({'expr': '3.14159'})
        self.assertEqual(res[0]['py_expr'], '3.14159')

        res = parse_general_expression({'expr': '+3.14159'})
        self.assertEqual(res[0]['py_expr'], '3.14159')

        res = parse_general_expression({'expr': '1.3e+10'})
        self.assertEqual(res[0]['py_expr'], '1.3e+10')

        res = parse_general_expression({'expr': '-1.3e-10'})
        self.assertEqual(res[0]['py_expr'], '-1.3e-10')

    def test_stock_construction_function_no_subscripts(self):
        """ stock construction should create a stateful variable and reference it """
<<<<<<< HEAD
        from pysd.vensim2py import parse_general_expression
        from pysd.functions import Integ
=======
        from pysd.py_backend.vensim.vensim2py import parse_general_expression
        from pysd.py_backend.functions import Integ
        from pysd import functions
>>>>>>> 6c7972b4
        res = parse_general_expression({'expr': 'INTEG (FlowA, -10)',
                                      'py_name': 'test_stock',
                                      'subs': []},
                                     {'FlowA': 'flowa'})

        self.assertEqual(res[1][0]['kind'], 'stateful')
        a = eval(res[1][0]['py_expr'])
        self.assertIsInstance(a, Integ)

        # check the reference to that variable
        self.assertEqual(res[0]['py_expr'], res[1][0]['py_name'] + '()')

    def test_delay_construction_function_no_subscripts(self):
<<<<<<< HEAD
        from pysd.vensim2py import parse_general_expression
        from pysd.functions import Delay
=======
        from pysd.py_backend.vensim.vensim2py import parse_general_expression
        from pysd.py_backend.functions import Delay
        from pysd import functions
>>>>>>> 6c7972b4
        res = parse_general_expression({'expr': 'DELAY1(Variable, DelayTime)',
                                        'subs': []},
                                       {'Variable': 'variable',
                                        'DelayTime': 'delaytime'},
                                       )

        self.assertEqual(res[1][0]['kind'], 'stateful')
        a = eval(res[1][0]['py_expr'])
        self.assertIsInstance(a, Delay)

        # check the reference to that variable
        self.assertEqual(res[0]['py_expr'], res[1][0]['py_name'] + '()')


    def test_smooth_construction_function_no_subscripts(self):
        """ Tests translation of 'smooth'

        This translation should create a new stateful object to hold the delay elements,
        and then pass back a reference to that value
        """
<<<<<<< HEAD
        from pysd.vensim2py import parse_general_expression
        from pysd.functions import Smooth
=======
        from pysd.py_backend.vensim.vensim2py import parse_general_expression
        from pysd.py_backend.functions import Smooth
        import pysd.py_backend.functions as functions  # for eval statement
>>>>>>> 6c7972b4
        res = parse_general_expression({'expr': 'SMOOTH(Variable, DelayTime)',
                                        'subs': []},
                                       {'Variable': 'variable',
                                        'DelayTime': 'delaytime'},
                                       )

        # check stateful object creation
        self.assertEqual(res[1][0]['kind'], 'stateful')
        a = eval(res[1][0]['py_expr'])
        self.assertIsInstance(a, Smooth)

        # check the reference to that variable
        self.assertEqual(res[0]['py_expr'], res[1][0]['py_name']+'()')

    def test_subscript_float_initialization(self):
        from pysd.py_backend.vensim.vensim2py import parse_general_expression
        element = parse_general_expression({'expr': '3.32',
                                            'subs': ['Dim1']},
                                           {},
                                           {'Dim1': ['A', 'B', 'C'],
                                            'Dim2': ['D', 'E']})
        string = element[0]['py_expr']
        a = eval(string)
        self.assertDictEqual({key: list(val.values) for key, val in a.coords.items()},
                             {'Dim1': ['A', 'B', 'C']})
        self.assertEqual(a.loc[{'Dim1': 'B'}], 3.32)

    def test_subscript_1d_constant(self):
        from pysd.py_backend.vensim.vensim2py import parse_general_expression
        element = parse_general_expression({'expr': '1, 2, 3',
                                            'subs': ['Dim1']},
                                           {},
                                           {'Dim1': ['A', 'B', 'C'],
                                            'Dim2': ['D', 'E']})
        string = element[0]['py_expr']
        a = eval(string)
        self.assertDictEqual({key: list(val.values) for key, val in a.coords.items()},
                             {'Dim1': ['A', 'B', 'C']})
        self.assertEqual(a.loc[{'Dim1': 'A'}], 1)

    def test_subscript_2d_constant(self):
        from pysd.py_backend.vensim.vensim2py import parse_general_expression
        element = parse_general_expression({'expr': '1, 2; 3, 4; 5, 6;',
                                            'subs': ['Dim1', 'Dim2']},
                                           {},
                                           {'Dim1': ['A', 'B', 'C'],
                                            'Dim2': ['D', 'E']})
        string = element[0]['py_expr']
        a = eval(string)
        self.assertDictEqual({key: list(val.values) for key, val in a.coords.items()},
                             {'Dim1': ['A', 'B', 'C'], 'Dim2': ['D', 'E']})
        self.assertEqual(a.loc[{'Dim1': 'A', 'Dim2': 'D'}], 1)
        self.assertEqual(a.loc[{'Dim1': 'B', 'Dim2': 'E'}], 4)

    def test_subscript_3d_depth(self):
        from pysd.py_backend.vensim.vensim2py import parse_general_expression
        element = parse_general_expression({'expr': '1, 2; 3, 4; 5, 6;',
                                            'subs': ['Dim1', 'Dim2']},
                                           {},
                                           {'Dim1': ['A', 'B', 'C'],
                                            'Dim2': ['D', 'E']})
        string = element[0]['py_expr']
        a = eval(string)
        self.assertDictEqual({key: list(val.values) for key, val in a.coords.items()},
                             {'Dim1': ['A', 'B', 'C'], 'Dim2': ['D', 'E']})
        self.assertEqual(a.loc[{'Dim1': 'A', 'Dim2': 'D'}], 1)
        self.assertEqual(a.loc[{'Dim1': 'B', 'Dim2': 'E'}], 4)

    @unittest.skip('in branch')
    def test_subscript_reference(self):
        from pysd.py_backend.vensim.vensim2py import parse_general_expression
        res = parse_general_expression({'expr': 'Var A[Dim1, Dim2]'},
                                     {'Var A': 'var_a'},
                                     {'Dim1': ['A', 'B'],
                                      'Dim2': ['C', 'D', 'E']})

        self.assertEqual(res[0]['py_expr'], 'var_a()')

        res = parse_general_expression({'expr': 'Var B[Dim1, C]'},
                                     {'Var B': 'var_b'},
                                     {'Dim1': ['A', 'B'],
                                      'Dim2': ['C', 'D', 'E']})
        self.assertEqual(res[0]['py_expr'], "var_b().loc[{'Dim2': ['C']}]")

        res = parse_general_expression({'expr': 'Var C[Dim1, C, H]'},
                                     {'Var C': 'var_c'},
                                     {'Dim1': ['A', 'B'],
                                      'Dim2': ['C', 'D', 'E'],
                                      'Dim3': ['F', 'G', 'H', 'I']})
        self.assertEqual(res[0]['py_expr'], "var_c().loc[{'Dim2': ['C'], 'Dim3': ['H']}]")

    @unittest.skip('in branch')
    def test_subscript_ranges(self):
        from pysd.py_backend.vensim.vensim2py import parse_general_expression
        res = parse_general_expression({'expr': 'Var D[Range1]'},
                                     {'Var D': 'var_c'},
                                     {'Dim1': ['A', 'B', 'C', 'D', 'E', 'F'],
                                      'Range1': ['C', 'D', 'E']})
        self.assertEqual(res[0]['py_expr'], "var_c().loc[{'Dim1': ['C', 'D', 'E']}]")

    @unittest.skip('need to write this properly')
    def test_incomplete_expression(self):
        from pysd.py_backend.vensim.vensim2py import parse_general_expression
        res = parse_general_expression({'expr': 'A FUNCTION OF(Unspecified Eqn,Var A,Var B)'},
                                       {'Unspecified Eqn': 'unspecified_eqn',
                                        'Var A': 'var_a',
                                        'Var B': 'var_b'})
        self.assertEqual(res[0]['py_expr'],
                         "functions.incomplete(unspecified_eqn(), var_a(), var_b())"
                         )<|MERGE_RESOLUTION|>--- conflicted
+++ resolved
@@ -1,5 +1,4 @@
 import unittest
-from pysd import functions
 import xarray as xr
 
 
@@ -219,14 +218,9 @@
 
     def test_stock_construction_function_no_subscripts(self):
         """ stock construction should create a stateful variable and reference it """
-<<<<<<< HEAD
-        from pysd.vensim2py import parse_general_expression
-        from pysd.functions import Integ
-=======
         from pysd.py_backend.vensim.vensim2py import parse_general_expression
         from pysd.py_backend.functions import Integ
         from pysd import functions
->>>>>>> 6c7972b4
         res = parse_general_expression({'expr': 'INTEG (FlowA, -10)',
                                       'py_name': 'test_stock',
                                       'subs': []},
@@ -240,14 +234,9 @@
         self.assertEqual(res[0]['py_expr'], res[1][0]['py_name'] + '()')
 
     def test_delay_construction_function_no_subscripts(self):
-<<<<<<< HEAD
-        from pysd.vensim2py import parse_general_expression
-        from pysd.functions import Delay
-=======
         from pysd.py_backend.vensim.vensim2py import parse_general_expression
         from pysd.py_backend.functions import Delay
         from pysd import functions
->>>>>>> 6c7972b4
         res = parse_general_expression({'expr': 'DELAY1(Variable, DelayTime)',
                                         'subs': []},
                                        {'Variable': 'variable',
@@ -268,14 +257,9 @@
         This translation should create a new stateful object to hold the delay elements,
         and then pass back a reference to that value
         """
-<<<<<<< HEAD
-        from pysd.vensim2py import parse_general_expression
-        from pysd.functions import Smooth
-=======
         from pysd.py_backend.vensim.vensim2py import parse_general_expression
         from pysd.py_backend.functions import Smooth
         import pysd.py_backend.functions as functions  # for eval statement
->>>>>>> 6c7972b4
         res = parse_general_expression({'expr': 'SMOOTH(Variable, DelayTime)',
                                         'subs': []},
                                        {'Variable': 'variable',
