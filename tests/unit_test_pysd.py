import unittest
import pandas as pd
import numpy as np
from pysd import utils

test_model = 'test-models/samples/teacup/teacup.mdl'


class TestPySD(unittest.TestCase):
    def test_run(self):
        import pysd
        model = pysd.read_vensim(test_model)
        stocks = model.run()
        self.assertTrue(isinstance(stocks, pd.DataFrame))  # return a dataframe
        self.assertTrue('Teacup Temperature' in stocks.columns.values)  # contains correct column
        self.assertGreater(len(stocks), 3)  # has multiple rows
        self.assertTrue(stocks.notnull().all().all())  # there are no null values in the set

    def test_run_includes_last_value(self):
        import pysd
        model = pysd.read_vensim(test_model)
        res = model.run()
        self.assertEqual(res.index[-1], model.components.final_time())

    def test_run_return_timestamps(self):
        """Addresses https://github.com/JamesPHoughton/pysd/issues/17"""
        import pysd
        model = pysd.read_vensim(test_model)
        timestamps = np.random.rand(5).cumsum()
        stocks = model.run(return_timestamps=timestamps)
        self.assertTrue((stocks.index.values == timestamps).all())

        stocks = model.run(return_timestamps=5)
        self.assertEqual(stocks.index[0], 5)

    def test_run_return_timestamps_past_final_time(self):
        """ If the user enters a timestamp that is longer than the euler
        timeseries that is defined by the normal model file, should
        extend the euler series to the largest timestamp"""
        import pysd
        model = pysd.read_vensim(test_model)
        return_timestamps = list(range(0, 100, 10))
        stocks = model.run(return_timestamps=return_timestamps)
        self.assertSequenceEqual(return_timestamps, list(stocks.index))

    def test_run_return_columns_original_names(self):
        """Addresses https://github.com/JamesPHoughton/pysd/issues/26
        - Also checks that columns are returned in the correct order"""
        import pysd
        model = pysd.read_vensim(test_model)
        return_columns = ['Room Temperature', 'Teacup Temperature']
        result = model.run(return_columns=return_columns)
        self.assertEqual(set(result.columns), set(return_columns))

    def test_run_return_columns_pysafe_names(self):
        """Addresses https://github.com/JamesPHoughton/pysd/issues/26"""
        import pysd
        model = pysd.read_vensim(test_model)
        return_columns = ['room_temperature', 'teacup_temperature']
        result = model.run(return_columns=return_columns)
        self.assertEqual(set(result.columns), set(return_columns))

    def test_initial_conditions_tuple_pysafe_names(self):
        import pysd
        model = pysd.read_vensim(test_model)
        stocks = model.run(initial_condition=(3000, {'teacup_temperature': 33}),
                           return_timestamps=list(range(3000, 3010)))
        self.assertEqual(stocks.index[0], 3000)
        self.assertEqual(stocks['Teacup Temperature'].iloc[0], 33)

    def test_initial_conditions_tuple_original_names(self):
        """ Responds to https://github.com/JamesPHoughton/pysd/issues/77"""
        import pysd
        model = pysd.read_vensim(test_model)
        stocks = model.run(initial_condition=(3000, {'Teacup Temperature': 33}),
                           return_timestamps=range(3000, 3010))
        self.assertEqual(stocks.index[0], 3000)
        self.assertEqual(stocks['Teacup Temperature'].iloc[0], 33)

    def test_initial_conditions_current(self):
        import pysd
        model = pysd.read_vensim(test_model)
        stocks1 = model.run(return_timestamps=list(range(0, 31)))
        stocks2 = model.run(initial_condition='current',
                            return_timestamps=list(range(30, 45)))
        self.assertEqual(stocks1['Teacup Temperature'].iloc[-1],
                         stocks2['Teacup Temperature'].iloc[0])

    def test_initial_condition_bad_value(self):
        import pysd
        model = pysd.read_vensim(test_model)
        with self.assertRaises(ValueError):
            model.run(initial_condition='bad value')

    def test_set_constant_parameter(self):
        """ In response to: re: https://github.com/JamesPHoughton/pysd/issues/5"""
        import pysd
        model = pysd.read_vensim(test_model)
        model.set_components({'room_temperature': 20})
        self.assertEqual(model.components.room_temperature(), 20)

        model.run(params={'room_temperature': 70})
        self.assertEqual(model.components.room_temperature(), 70)

    def test_set_timeseries_parameter(self):
        import pysd
        model = pysd.read_vensim(test_model)
        timeseries = list(range(30))
        temp_timeseries = pd.Series(index=timeseries,
                                    data=(50 + np.random.rand(len(timeseries)).cumsum()))
        res = model.run(params={'room_temperature': temp_timeseries},
                        return_columns=['room_temperature'],
                        return_timestamps=timeseries)
        self.assertTrue((res['room_temperature'] == temp_timeseries).all())

    def test_set_component_with_real_name(self):
        import pysd
        model = pysd.read_vensim(test_model)
        model.set_components({'Room Temperature': 20})
        self.assertEqual(model.components.room_temperature(), 20)

        model.run(params={'Room Temperature': 70})
        self.assertEqual(model.components.room_temperature(), 70)

    def test_docs(self):
        """ Test that the model prints some documentation """
        import pysd
        model = pysd.read_vensim(test_model)
        self.assertIsInstance(str(model), str)  # tests string conversion of string
        self.assertIsInstance(repr(model.doc()), str)  # tests that doc can be printed
        self.assertIsInstance(model.doc(), pd.DataFrame)

    def test_cache(self):
        # Todo: test stepwise and runwise caching
        import pysd
        model = pysd.read_vensim(test_model)
        model.run()
        self.assertIsNotNone(model.components.room_temperature.cache_val)

    def test_reset_state(self):
        import pysd
        model = pysd.read_vensim(test_model)
        initial_temp = model.components.teacup_temperature()
        model.run()
        final_temp = model.components.teacup_temperature()
        model.reset_state()
        reset_temp = model.components.teacup_temperature()
        self.assertNotEqual(initial_temp, final_temp)
        self.assertEqual(initial_temp, reset_temp)

    def test_set_state(self):
        import pysd
        model = pysd.read_vensim(test_model)

        initial_temp = model.components.teacup_temperature()
        initial_time = model.components.time()

<<<<<<< HEAD
        new_state = {key: np.random.rand() for key in initial_state.keys()}
=======
>>>>>>> 88ae9ff4
        new_time = np.random.rand()

        # Test that we can set with real names
        model.set_state(new_time, {'Teacup Temperature': 500})
        self.assertNotEqual(initial_temp, 500)
        self.assertEqual(model.components.teacup_temperature(), 500)

<<<<<<< HEAD
        set_state = model.components._state.copy()
        set_time = model.components.time()

        self.assertNotEqual(initial_state, new_state)
        self.assertEqual(set_state, new_state)

        self.assertNotEqual(initial_time, new_time)
        self.assertEqual(new_time, set_time)

    def test_set_state_with_real_name(self):
        import pysd
        model = pysd.read_vensim(test_model)

        initial_state = model.components._state.copy()

        new_state_realnames = {utils.dict_find(model.components._namespace, key): np.random.rand()
                     for key in initial_state.keys()}

        new_state_pynames = {model.components._namespace[key]: value
                             for key, value in new_state_realnames.items()}
        new_time = np.random.rand()

        model.set_state(new_time, new_state_realnames)

        set_state = model.components._state.copy()

        self.assertNotEqual(initial_state, new_state_pynames)
        self.assertEqual(set_state, new_state_pynames)
=======
        # Test setting with pysafe names
        model.set_state(new_time + 1, {'teacup_temperature': 202})
        self.assertEqual(model.components.teacup_temperature(), 202)
>>>>>>> 88ae9ff4

        # Test setting with stateful object name
        model.set_state(new_time + 2, {'integ_teacup_temperature': 302})
        self.assertEqual(model.components.teacup_temperature(), 302)

    def test_replace_element(self):
        import pysd
        model = pysd.read_vensim(test_model)
        stocks1 = model.run()
        model.components.characteristic_time = lambda: 3
        stocks2 = model.run()
        self.assertGreater(stocks1['Teacup Temperature'].loc[10],
                           stocks2['Teacup Temperature'].loc[10])

    def test_set_initial_condition(self):
        import pysd
        model = pysd.read_vensim(test_model)
        initial_temp = model.components.teacup_temperature()
        initial_time = model.components.time()

<<<<<<< HEAD
        new_state = {key: np.random.rand() for key in initial_state.keys()}
=======
        new_state = {'Teacup Temperature': 500}
>>>>>>> 88ae9ff4
        new_time = np.random.rand()

        model.set_initial_condition((new_time, new_state))
        set_temp = model.components.teacup_temperature()
        set_time = model.components.time()

        self.assertNotEqual(set_temp, initial_temp)
        self.assertEqual(set_temp, 500)

        self.assertNotEqual(initial_time, new_time)
        self.assertEqual(new_time, set_time)

        model.set_initial_condition('original')
        set_temp = model.components.teacup_temperature()
        set_time = model.components.time()

        self.assertEqual(initial_temp, set_temp)
        self.assertEqual(initial_time, set_time)

    def test__build_euler_timeseries(self):
        import pysd
        model = pysd.read_vensim(test_model)
        model.components.initial_time = lambda: 3
        model.components.final_time = lambda: 10
        model.components.time_step = lambda: 1
        model.reset_state()

        actual = list(model._build_euler_timeseries(return_timestamps=[10]))
        expected = range(3, 11, 1)
        self.assertSequenceEqual(actual, expected)

    def test_build_euler_timeseries_with_timestamps(self):
        # don't bother to have timeseries go beyond return val.
        import pysd
        model = pysd.read_vensim(test_model)
        model.components.initial_time = lambda: 3
        model.components.final_time = lambda: 7
        model.components.time_step = lambda: 1
        model.reset_state()

        actual = list(model._build_euler_timeseries([3.14, 5.7]))
        expected = [3, 3.14, 4, 5, 5.7]
        self.assertSequenceEqual(actual, expected)

    def test__timeseries_component(self):
        import pysd
        model = pysd.read_vensim(test_model)
        temp_timeseries = pd.Series(index=range(0, 30, 1),
                                    data=range(0, 60, 2))
        func = model._timeseries_component(temp_timeseries)
        model.components._t = 0
        self.assertEqual(func(), 0)

        model.components._t = 2.5
        self.assertEqual(func(), 5)

        model.components._t = 3.1
        self.assertEqual(func(), 6.2)

    def test__constant_component(self):
        import pysd
        model = pysd.read_vensim(test_model)
        val = 12.3
        func = model._constant_component(val)
        model.components._t = 0
        self.assertEqual(func(), val)

        model.components._t = 2.5
        self.assertEqual(func(), val)

    def test__integrate(self):
        import pysd
        # Todo: think through a stronger test here...
        model = pysd.read_vensim(test_model)
<<<<<<< HEAD
        res = model._integrate(derivative_functions=model.components._dfuncs,
                               timesteps=list(range(5)),
=======
        res = model._integrate(time_steps=range(5),
>>>>>>> 88ae9ff4
                               capture_elements=['teacup_temperature'],
                               return_timestamps=list(range(0, 5, 2)))
        self.assertIsInstance(res, list)
        self.assertIsInstance(res[0], dict)

    def test_default_returns_with_construction_functions(self):
        """
        If the run function is called with no arguments

        """
        import pysd
        model = pysd.read_vensim('test-models/tests/delays/test_delays.mdl')
        ret = model.run()
        self.assertTrue({'Stock Delay1I',
                         'Stock Delay3I',
                         'Stock Delay1',
                         'Stock DelayN',
                         'Stock Delay3'} <=
                        set(ret.columns.values))


class TestModelInteraction(unittest.TestCase):
    """ The tests in this class test pysd's interaction with itself
        and other modules. """

    def test_multiple_load(self):
        """
        Test that we can load and run multiple models at the same time,
        and that the models don't interact with each other. This can
        happen if we arent careful about class attributes vs instance attributes

        This test responds to issue:
        https://github.com/JamesPHoughton/pysd/issues/23

        """
        import pysd

        model_1 = pysd.read_vensim('test-models/samples/teacup/teacup.mdl')
        model_2 = pysd.read_vensim('test-models/samples/SIR/SIR.mdl')

        self.assertNotIn('teacup_temperature', dir(model_2.components))

    def test_no_crosstalk(self):
        """
        Need to check that if we instantiate two copies of the same model,
        changes to one copy do not influence the other copy.
        """
        # Todo: this test could be made more comprehensive
        import pysd

        model_1 = pysd.read_vensim('test-models/samples/teacup/teacup.mdl')
        model_2 = pysd.read_vensim('test-models/samples/SIR/SIR.mdl')

        model_1.components.initial_time = lambda: 10
        self.assertNotEqual(model_2.components.initial_time, 10)

    def test_restart_cache(self):
        """
        Test that when we cache a model variable at the 'run' time,
         if the variable is changed and the model re-run, the cache updates
         to the new variable, instead of maintaining the old one.
        """
        import pysd
        model = pysd.read_vensim(test_model)
        model.run()
        old = model.components.room_temperature()
        model.set_components({'Room Temperature': 345})
        new = model.components.room_temperature()
        model.run()
        self.assertEqual(new, 345)
        self.assertNotEqual(old, new)

    def test_py_model_file(self):
        """Addresses https://github.com/JamesPHoughton/pysd/issues/86"""
        import pysd
        model = pysd.read_vensim(test_model)
        self.assertEqual(model.py_model_file, test_model.replace('.mdl', '.py'))

    def test_mdl_file(self):
        """Relates to https://github.com/JamesPHoughton/pysd/issues/86"""
        import pysd
        model = pysd.read_vensim(test_model)
        self.assertEqual(model.mdl_file, test_model)<|MERGE_RESOLUTION|>--- conflicted
+++ resolved
@@ -73,7 +73,7 @@
         import pysd
         model = pysd.read_vensim(test_model)
         stocks = model.run(initial_condition=(3000, {'Teacup Temperature': 33}),
-                           return_timestamps=range(3000, 3010))
+                           return_timestamps=list(range(3000, 3010)))
         self.assertEqual(stocks.index[0], 3000)
         self.assertEqual(stocks['Teacup Temperature'].iloc[0], 33)
 
@@ -155,10 +155,6 @@
         initial_temp = model.components.teacup_temperature()
         initial_time = model.components.time()
 
-<<<<<<< HEAD
-        new_state = {key: np.random.rand() for key in initial_state.keys()}
-=======
->>>>>>> 88ae9ff4
         new_time = np.random.rand()
 
         # Test that we can set with real names
@@ -166,40 +162,9 @@
         self.assertNotEqual(initial_temp, 500)
         self.assertEqual(model.components.teacup_temperature(), 500)
 
-<<<<<<< HEAD
-        set_state = model.components._state.copy()
-        set_time = model.components.time()
-
-        self.assertNotEqual(initial_state, new_state)
-        self.assertEqual(set_state, new_state)
-
-        self.assertNotEqual(initial_time, new_time)
-        self.assertEqual(new_time, set_time)
-
-    def test_set_state_with_real_name(self):
-        import pysd
-        model = pysd.read_vensim(test_model)
-
-        initial_state = model.components._state.copy()
-
-        new_state_realnames = {utils.dict_find(model.components._namespace, key): np.random.rand()
-                     for key in initial_state.keys()}
-
-        new_state_pynames = {model.components._namespace[key]: value
-                             for key, value in new_state_realnames.items()}
-        new_time = np.random.rand()
-
-        model.set_state(new_time, new_state_realnames)
-
-        set_state = model.components._state.copy()
-
-        self.assertNotEqual(initial_state, new_state_pynames)
-        self.assertEqual(set_state, new_state_pynames)
-=======
         # Test setting with pysafe names
         model.set_state(new_time + 1, {'teacup_temperature': 202})
         self.assertEqual(model.components.teacup_temperature(), 202)
->>>>>>> 88ae9ff4
 
         # Test setting with stateful object name
         model.set_state(new_time + 2, {'integ_teacup_temperature': 302})
@@ -220,11 +185,7 @@
         initial_temp = model.components.teacup_temperature()
         initial_time = model.components.time()
 
-<<<<<<< HEAD
-        new_state = {key: np.random.rand() for key in initial_state.keys()}
-=======
         new_state = {'Teacup Temperature': 500}
->>>>>>> 88ae9ff4
         new_time = np.random.rand()
 
         model.set_initial_condition((new_time, new_state))
@@ -299,12 +260,7 @@
         import pysd
         # Todo: think through a stronger test here...
         model = pysd.read_vensim(test_model)
-<<<<<<< HEAD
-        res = model._integrate(derivative_functions=model.components._dfuncs,
-                               timesteps=list(range(5)),
-=======
-        res = model._integrate(time_steps=range(5),
->>>>>>> 88ae9ff4
+        res = model._integrate(time_steps=list(range(5)),
                                capture_elements=['teacup_temperature'],
                                return_timestamps=list(range(0, 5, 2)))
         self.assertIsInstance(res, list)
