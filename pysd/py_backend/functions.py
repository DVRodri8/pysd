"""
functions.py

These are supports for functions that are included in modeling software but have no
straightforward equivalent in python.

"""

from __future__ import division, absolute_import
from functools import wraps

import pandas as pd

import pandas as _pd
import numpy as np
from . import utils
import imp
import warnings
import random
import xarray as xr
<<<<<<< HEAD

try:
    from inspect import signature
except ImportError:
    from sklearn.externals.funcsigs import signature
=======
from funcsigs import signature
>>>>>>> c2722c69

try:
    import scipy.stats as stats


    def bounded_normal(minimum, maximum, mean, std, seed):
        """ Implements vensim's BOUNDED NORMAL function """
        # np.random.seed(seed)  # we could bring this back later, but for now, ignore
        return stats.truncnorm.rvs(minimum, maximum, loc=mean, scale=std)

except ImportError:
    warnings.warn("Scipy required for functions:"
                  "- Bounded Normal (falling back to unbounded normal)")


    def bounded_normal(minimum, maximum, mean, std, seed):
        """ Warning: using unbounded normal due to no scipy """
        return np.random.normal(mean, std)


def cache(horizon):
    """
    Put a wrapper around a model function

    Decorators with parameters are tricky, you have to
    essentially create a decorator that returns a decorator,
    which itself then returns the function wrapper.

    Parameters
    ----------
    horizon: string
        - 'step' means cache just until the next timestep
        - 'run' means cache until the next initialization of the model

    Returns
    -------
    new_func: decorated function
        function wrapping the original function, handling caching

    """

    def cache_step(func):
        """ Decorator for caching at a step level"""

        @wraps(func)
        def cached(*args):
            """Step wise cache function"""
            try:  # fails if cache is out of date or not instantiated
                assert cached.t == func.__globals__['time']()
                assert hasattr(cached, 'cache_val')
            except (AssertionError, AttributeError):
                cached.cache_val = func(*args)
                cached.cache_t = func.__globals__['time']()
            return cached.cache_val

        return cached

    def cache_run(func):
        """ Decorator for caching at  the run level"""

        @wraps(func)
        def cached(*args):
            """Run wise cache function"""
            try:  # fails if cache is not instantiated
                return cached.cache_val
            except AttributeError:
                cached.cache_val = func(*args)
                return cached.cache_val

        return cached

    if horizon == 'step':
        return cache_step

    elif horizon == 'run':
        return cache_run

    else:
        raise (AttributeError('Bad horizon for cache decorator'))


class Stateful(object):
    # the integrator needs to be able to 'get' the current state of the object,
    # and get the derivative. It calculates the new state, and updates it. The state
    # can be any object which is subject to basic (element-wise) algebraic operations
    def __init__(self):
        self._state = None

    def __call__(self, *args, **kwargs):
        return self.state

    def initialize(self):
        raise NotImplementedError

    @property
    def state(self):
        if self._state is None:
            raise AttributeError('Attempt to call stateful element before it is initialized.')
        return self._state

    @state.setter
    def state(self, new_value):
        self._state = new_value

    def update(self, state):
        self.state = state


class Integ(Stateful):
    def __init__(self, ddt, initial_value):
        """

        Parameters
        ----------
        ddt: function
            This will become an attribute of the object
        initial_value
        """
        super(Integ, self).__init__()
        self.init_func = initial_value
        self.ddt = ddt
        self.shape_info = None

    def initialize(self):
        self.state = self.init_func()
        if isinstance(self.state, xr.DataArray):
            self.shape_info = {'dims': self.state.dims,
                               'coords': self.state.coords}

    @property
    def state(self):
        return self._state

    @state.setter
    def state(self, new_value):
        if self.shape_info is not None:
            self._state = xr.DataArray(data=new_value, **self.shape_info)
        else:
            self._state = new_value


class Delay(Stateful):
    # note that we could have put the `delay_input` argument as a parameter to
    # the `__call__` function, and more closely mirrored the vensim syntax.
    # However, people may get confused this way in thinking that they need only one
    # delay object and can call it with various arguments to delay whatever is convenient.
    # This method forces them to acknowledge that additional structure is being created
    # in the delay object.

    def __init__(self, delay_input, delay_time, initial_value, order):
        """

        Parameters
        ----------
        delay_input: function
        delay_time: function
        initial_value: function
        order: function
        """
        super(Delay, self).__init__()
        self.init_func = initial_value
        self.delay_time_func = delay_time
        self.input_func = delay_input
        self.order_func = order
        self.order = None

    def initialize(self):
        self.order = self.order_func()  # The order can only be set once
        init_state_value = self.init_func() * self.delay_time_func() / self.order
        self.state = np.array([init_state_value] * self.order)

    def __call__(self):
        return self.state[-1] / (self.delay_time_func() / self.order)

    def ddt(self):
        outflows = self.state / (self.delay_time_func() / self.order)
        inflows = np.roll(outflows, 1)
        inflows[0] = self.input_func()
        return inflows - outflows


class Smooth(Stateful):
    def __init__(self, smooth_input, smooth_time, initial_value, order):
        super(Smooth, self).__init__()
        self.init_func = initial_value
        self.smooth_time_func = smooth_time
        self.input_func = smooth_input
        self.order_func = order
        self.order = None

    def initialize(self):
        self.order = self.order_func()  # The order can only be set once
        self.state = np.array([self.init_func()] * self.order)

    def __call__(self):
        return self.state[-1]

    def ddt(self):
        targets = np.roll(self.state, 1)
        targets[0] = self.input_func()
        return (targets - self.state) * self.order / self.smooth_time_func()


class Initial(Stateful):
    def __init__(self, func):
        super(Initial, self).__init__()
        self.func = func

    def initialize(self):
        self.state = self.func()

    def ddt(self):
        return 0

    def update(self, state):
        # this doesn't change once it's set up.
        pass


class Macro(Stateful):
    """
    The Model class implements a stateful representation of the system,
    and contains the majority of methods for accessing and modifying model components.

    When the instance in question also serves as the root model object (as opposed to a
    macro or submodel within another model) it will have added methods to facilitate
    execution.
    """

    def __init__(self, py_model_file, params=None, return_func=None):
        """
        The model object will be created with components drawn from a translated python
        model file.

        Parameters
        ----------
        py_model_file : <string>
            Filename of a model which has already been converted into a
            python format.
        get_time:
            needs to be a function that returns a time object
        params
        return_func
        """
        super(Macro, self).__init__()
        self.time = None

        # need a unique identifier for the imported module.
        module_name = py_model_file + str(random.randint(0, 1000000))
        self.components = imp.load_source(module_name,
                                          py_model_file)

        if params is not None:
            self.set_components(params)

        self._stateful_elements = [getattr(self.components, name) for name in dir(self.components)
                                   if isinstance(getattr(self.components, name),
                                                 Stateful)]
        if return_func is not None:
            self.return_func = getattr(self.components, return_func)
        else:
            self.return_func = lambda: 0

        self.py_model_file = py_model_file

    def __call__(self):
        return self.return_func()

    def initialize(self, initialization_order=None):
        """
        This function tries to initialize the stateful objects.

        In the case where an initialization function for `Stock A` depends on
        the value of `Stock B`, if we try to initialize `Stock A` before `Stock B`
        then we will get an error, as the value will not yet exist.

        In this case, just skip initializing `Stock A` for now, and
        go on to the other state initializations. Then call whole function again.

        Each time the function is called, we should be able to make some progress
        towards full initialization, by initializing at least one more state.
        If we don't then references are unresolvable, so we should throw an error.
        """
        if self.time is None:
            self.time = time
        self.components.time = self.time
        self.components.functions.time = self.time  # rewrite functions so we don't need this

        if not self._stateful_elements:  # if there are no stocks, don't try to initialize!
            return 0

        if initialization_order is None:
            initialization_order = []

        retry_flag = False
        making_progress = False
        for element in self._stateful_elements:
            try:
                element.initialize()
                making_progress = True
                initialization_order.append(repr(element))
            except KeyError:
                retry_flag = True
            except TypeError:
                retry_flag = True
            except AttributeError:
                retry_flag = True
        if not making_progress:
            raise KeyError('Unresolvable Reference: Probable circular initialization' +
                           '\n'.join(initialization_order))
        if retry_flag:
            Macro.initialize(self, initialization_order)
            # using 'Macro.initialize' instead of 'self.initialize' is to ensure that
            # we don't call the overridden method when Macro is subclassed as Model

    def ddt(self):
        return np.array([component.ddt() for component in self._stateful_elements])

    @property
    def state(self):
        return np.array([component.state for component in self._stateful_elements])

    @state.setter
    def state(self, new_value):
        [component.update(val) for component, val in zip(self._stateful_elements, new_value)]

    def set_components(self, params):
        """ Set the value of exogenous model elements.
        Element values can be passed as keyword=value pairs in the function call.
        Values can be numeric type or pandas Series.
        Series will be interpolated by integrator.

        Examples
        --------

        >>> model.set_components({'birth_rate': 10})
        >>> model.set_components({'Birth Rate': 10})

        >>> br = pandas.Series(index=range(30), values=np.sin(range(30))
        >>> model.set_components({'birth_rate': br})


        """
        # It might make sense to allow the params argument to take a pandas series, where
        # the indices of the series are variable names. This would make it easier to
        # do a Pandas apply on a DataFrame of parameter values. However, this may conflict
        # with a pandas series being passed in as a dictionary element.

        for key, value in params.items():
            if isinstance(value, pd.Series):
                new_function = self._timeseries_component(value)
            elif callable(value):
                new_function = value
            else:
                new_function = self._constant_component(value)

            if key in self.components._namespace.keys():
                func_name = self.components._namespace[key]
            elif key in self.components._namespace.values():
                func_name = key
            else:
                raise NameError('%s is not recognized as a model component' % key)

            if 'integ_' + func_name in dir(self.components):  # this won't handle other statefuls...
                warnings.warn("Replacing the equation of stock {} with params".format(key),
                              stacklevel=2)

            setattr(self.components, func_name, new_function)

    def _timeseries_component(self, series):
        """ Internal function for creating a timeseries model element """
        # this is only called if the set_component function recognizes a pandas series
        # Todo: raise a warning if extrapolating from the end of the series.
        return lambda: np.interp(self.components.time(), series.index, series.values)

    def _constant_component(self, value):
        """ Internal function for creating a constant model element """
        return lambda: value

    def set_state(self, t, state):
        """ Set the system state.

        Parameters
        ----------
        t : numeric
            The system time

        state : dict
            A (possibly partial) dictionary of the system state.
            The keys to this dictionary may be either pysafe names or original model file names
        """
        self.time.update(t)

        for key, value in state.items():
            if key in self.components._namespace.keys():
                element_name = 'integ_%s' % self.components._namespace[key]
            elif key in self.components._namespace.values():
                element_name = 'integ_%s' % key
            else:  # allow the user to specify the stateful object directly
                element_name = key

            try:
                element = getattr(self.components, element_name)
                element.update(value)
            except AttributeError:
                print("'%s' has no state elements, assignment failed")
                raise

    def clear_caches(self):
        """ Clears the Caches for all model elements """
        for element_name in dir(self.components):
            element = getattr(self.components, element_name)
            if hasattr(element, 'cache_val'):
                delattr(element, 'cache_val')

    def doc(self):
        """
        Formats a table of documentation strings to help users remember variable names, and
        understand how they are translated into python safe names.

        Returns
        -------
        docs_df: pandas dataframe
            Dataframe with columns for the model components:
                - Real names
                - Python safe identifiers (as used in model.components)
                - Units string
                - Documentation strings from the original model file
        """
        collector = []
        for name, varname in self.components._namespace.items():
            try:
                docstring = getattr(self.components, varname).__doc__
                lines = docstring.split('\n')
                collector.append({'Real Name': name,
                                  'Py Name': varname,
                                  'Unit': lines[3].strip(),
                                  'Type': lines[5].strip(),
                                  'Comment': '\n'.join(lines[7:]).strip()})
            except:
                pass

        docs_df = _pd.DataFrame(collector)
        docs_df.fillna('None', inplace=True)

        order = ['Real Name', 'Py Name','Unit', 'Type', 'Comment']
        return docs_df[order].sort_values(by='Real Name').reset_index(drop=True)

    def __str__(self):
        """ Return model source files """

        # JT: Might be helpful to return not only the source file, but
        # also how the instance differs from that source file. This
        # would give a more accurate view of the current model.
        string = 'Translated Model File: ' + self.py_model_file
        if hasattr(self, 'mdl_file'):
            string += '\n Original Model File: ' + self.mdl_file

        return string


class Time(object):
    def __init__(self):
        self._t = None
        self.stage = None

    def __call__(self):
        return self._t

    def update(self, value):
        self._t = value


class Model(Macro):
    def __init__(self, py_model_file):
        """ Sets up the python objects """
        super(Model, self).__init__(py_model_file, None, None)
        self.time = Time()
        self.time.stage = 'Load'
        self.initialize()

    def initialize(self):
        """ Initializes the simulation model """
        self.time.update(self.components.initial_time())
        self.time.stage = 'Initialization'
        super(Model, self).initialize()

    def reset_state(self):
        warnings.warn('reset_state is deprecated. use `initialize` instead',
                      DeprecationWarning, stacklevel=2)
        self.initialize()

    def _build_euler_timeseries(self, return_timestamps=None):
        """
        - The integration steps need to include the return values.
        - There is no point running the model past the last return value.
        - The last timestep will be the last in that requested for return
        - Spacing should be at maximum what is specified by the integration time step.
        - The initial time should be the one specified by the model file, OR
          it should be the initial condition.
        - This function needs to be called AFTER the model is set in its initial state
        Parameters
        ----------
        return_timestamps: numpy array
          Must be specified by user or built from model file before this function is called.

        Returns
        -------
        ts: numpy array
            The times that the integrator will use to compute time history
        """
        t_0 = self.time()
        t_f = return_timestamps[-1]
        dt = self.components.time_step()
        ts = np.arange(t_0, t_f, dt, dtype=np.float64)

        # Add the returned time series into the integration array. Best we can do for now.
        # This does change the integration ever so slightly, but for well-specified
        # models there shouldn't be sensitivity to a finer integration time step.
        ts = np.sort(np.unique(np.append(ts, return_timestamps)))
        return ts

    def _format_return_timestamps(self, return_timestamps=None):
        """
        Format the passed in return timestamps value as a numpy array.
        If no value is passed, build up array of timestamps based upon
        model start and end times, and the 'saveper' value.
        """
        if return_timestamps is None:
            # Build based upon model file Start, Stop times and Saveper
            # Vensim's standard is to expect that the data set includes the `final time`,
            # so we have to add an extra period to make sure we get that value in what
            # numpy's `arange` gives us.
            return_timestamps_array = np.arange(
                self.components.initial_time(),
                self.components.final_time() + self.components.saveper(),
                self.components.saveper(), dtype=np.float64
            )
        elif isinstance(return_timestamps, (list, int, float, range, np.ndarray)):
            return_timestamps_array = np.array(return_timestamps, ndmin=1)
        elif isinstance(return_timestamps, _pd.Series):
            return_timestamps_array = return_timestamps.as_matrix()
        else:
            raise TypeError('`return_timestamps` expects a list, array, pandas Series, '
                            'or numeric value')
        return return_timestamps_array

    def run(self, params=None, return_columns=None, return_timestamps=None,
            initial_condition='original', reload=False):
        """ Simulate the model's behavior over time.
        Return a pandas dataframe with timestamps as rows,
        model elements as columns.

        Parameters
        ----------
        params : dictionary
            Keys are strings of model component names.
            Values are numeric or pandas Series.
            Numeric values represent constants over the model integration.
            Timeseries will be interpolated to give time-varying input.

        return_timestamps : list, numeric, numpy array(1-D)
            Timestamps in model execution at which to return state information.
            Defaults to model-file specified timesteps.

        return_columns : list of string model component names
            Returned dataframe will have corresponding columns.
            Defaults to model stock values.

        initial_condition : 'original'/'o', 'current'/'c', (t, {state})
            The starting time, and the state of the system (the values of all the stocks)
            at that starting time.

            * 'original' (default) uses model-file specified initial condition
            * 'current' uses the state of the model after the previous execution
            * (t, {state}) lets the user specify a starting time and (possibly partial)
              list of stock values.

        reload : bool
            If true, reloads the model from the translated model file before making changes

        Examples
        --------

        >>> model.run(params={'exogenous_constant': 42})
        >>> model.run(params={'exogenous_variable': timeseries_input})
        >>> model.run(return_timestamps=[1, 2, 3.1415, 4, 10])
        >>> model.run(return_timestamps=10)
        >>> model.run(return_timestamps=np.linspace(1, 10, 20))

        See Also
        --------
        pysd.set_components : handles setting model parameters
        pysd.set_initial_condition : handles setting initial conditions

        """
        if reload:
            self.reload()

        if params:
            self.set_components(params)

        self.set_initial_condition(initial_condition)

        return_timestamps = self._format_return_timestamps(return_timestamps)

        t_series = self._build_euler_timeseries(return_timestamps)

        if return_columns is None:
            return_columns = self._default_return_columns()

        self.time.stage = 'Run'
        self.clear_caches()

        capture_elements, return_addresses = utils.get_return_elements(
            return_columns, self.components._namespace, self.components._subscript_dict)

        res = self._integrate(t_series, capture_elements, return_timestamps)

        return_df = utils.make_flat_df(res, return_addresses)
        return_df.index = return_timestamps

        return return_df

    def reload(self):
        """Reloads the model from the translated model file, so that all the
        parameters are back to their original value.
        """
        self.__init__(self.py_model_file)

    def _default_return_columns(self):
        """
        Return a list of the model elements that does not include lookup functions
        or other functions that take parameters.
        """
        return_columns = []
        for key, value in self.components._namespace.items():
            sig = signature(getattr(self.components, value))
            # The `*args` reference handles the py2.7 decorator.
            if len(set(sig.parameters) - {'args'}) == 0:
                return_columns.append(key)
        return return_columns

    def set_initial_condition(self, initial_condition):
        """ Set the initial conditions of the integration.

        Parameters
        ----------
        initial_condition : <string> or <tuple>
            Takes on one of the following sets of values:

            * 'original'/'o' : Reset to the model-file specified initial condition.
            * 'current'/'c' : Use the current state of the system to start
              the next simulation. This includes the simulation time, so this
              initial condition must be paired with new return timestamps
            * (t, {state}) : Lets the user specify a starting time and list of stock values.

        >>> model.set_initial_condition('original')
        >>> model.set_initial_condition('current')
        >>> model.set_initial_condition((10, {'teacup_temperature': 50}))

        See Also
        --------
        PySD.set_state()

        """

        if isinstance(initial_condition, tuple):
            # Todo: check the values more than just seeing if they are a tuple.
            self.set_state(*initial_condition)
        elif isinstance(initial_condition, str):
            if initial_condition.lower() in ['original', 'o']:
                self.initialize()
            elif initial_condition.lower() in ['current', 'c']:
                pass
            else:
                raise ValueError('Valid initial condition strings include:  \n' +
                                 '    "original"/"o",                       \n' +
                                 '    "current"/"c"')
        else:
            raise TypeError('Check documentation for valid entries')

    def _euler_step(self, dt):
        """ Performs a single step in the euler integration,
        updating stateful components

        Parameters
        ----------
        dt : float
            This is the amount to increase time by this step
        """
        self.state = self.state + self.ddt() * dt

    def _integrate(self, time_steps, capture_elements, return_timestamps):
        """
        Performs euler integration

        Parameters
        ----------
        time_steps: iterable
            the time steps that the integrator progresses over
        capture_elements: list
            which model elements to capture - uses pysafe names
        return_timestamps:
            which subset of 'timesteps' should be values be returned?

        Returns
        -------
        outputs: list of dictionaries

        """
        # Todo: consider adding the timestamp to the return elements, and using that as the index
        outputs = []

        for t2 in time_steps[1:]:
            if self.time() in return_timestamps:
                outputs.append({key: getattr(self.components, key)() for key in capture_elements})
            self._euler_step(t2 - self.time())
            self.time.update(t2)  # this will clear the stepwise caches

        # need to add one more time step, because we run only the state updates in the previous
        # loop and thus may be one short.
        if self.time() in return_timestamps:
            outputs.append({key: getattr(self.components, key)() for key in capture_elements})

        return outputs


def ramp(slope, start, finish=0):
    """
    Implements vensim's and xmile's RAMP function

    Parameters
    ----------
    slope: float
        The slope of the ramp starting at zero at time start
    start: float
        Time at which the ramp begins
    finish: float
        Optional. Time at which the ramp ends

    Returns
    -------
    response: float
        If prior to ramp start, returns zero
        If after ramp ends, returns top of ramp
    Examples
    --------

    """

    t = time()
    if t < start:
        return 0
    else:
        if finish <= 0:
            return slope * (t - start)
        elif t > finish:
            return slope * (finish - start)
        else:
            return slope * (t - start)


def step(value, tstep):
    """"
    Implements vensim's STEP function

    Parameters
    ----------
    value: float
        The height of the step
    tstep: float
        The time at and after which `result` equals `value`

    Returns
    -------
    - In range [-inf, tstep) returns 0
    - In range [tstep, +inf] returns `value`
    """
    return value if time() >= tstep else 0


def pulse(start, duration):
    """ Implements vensim's PULSE function

    In range [-inf, start) returns 0
    In range [start, start + duration) returns 1
    In range [start + duration, +inf] returns 0
    """
    t = time()
    return 1 if start <= t < start + duration else 0

def pulse_train(start, duration, repeat_time, end):
    """ Implements vensim's PULSE TRAIN function

    In range [-inf, start) returns 0
    In range [start + n * repeat_time, start + n * repeat_time + duration) return 1
    In range [start + n * repeat_time + duration, start + (n+1) * repeat_time) return 0
    """
    t = time()
    if start <= t < end:
        return 1 if (t - start) % repeat_time < duration else 0
    else:
        return 0

def pulse_magnitude(magnitude, start, repeat_time=0):
    """ Implements xmile's PULSE function
    
    PULSE:             Generate a one-DT wide pulse at the given time
       Parameters:     2 or 3:  (magnitude, first time[, interval])
                       Without interval or when interval = 0, the PULSE is generated only once
       Example:        PULSE(20, 12, 5) generates a pulse value of 20/DT at time 12, 17, 22, etc.
    
    In rage [-inf, start) returns 0
    In range [start + n * repeat_time, start + n * repeat_time + dt) return magnitude/dt
    In rage [start + n * repeat_time + dt, start + (n + 1) * repeat_time) return 0
    """
    t = time()
    small = 1e-6  # What is considered zero according to Vensim Help
    if repeat_time <= small:
        if abs(t - start) < time_step:
            return magnitude * time_step
        else:
            return 0
    else:
        if abs((t - start) % repeat_time) < time_step:
            return magnitude * time_step
        else:
            return 0
    

def lookup(x, xs, ys):
    """ Provides the working mechanism for lookup functions the builder builds """
    return np.interp(x, xs, ys)


def if_then_else(condition, val_if_true, val_if_false):
    return np.where(condition, val_if_true, val_if_false)


def xidz(numerator, denominator, value_if_denom_is_zero):
    """
    Implements Vensim's XIDZ function.
    This function executes a division, robust to denominator being zero.
    In the case of zero denominator, the final argument is returned.

    Parameters
    ----------
    numerator: float
    denominator: float
        Components of the division operation
    value_if_denom_is_zero: float
        The value to return if the denominator is zero

    Returns
    -------
    numerator / denominator if denominator > 1e-6
    otherwise, returns value_if_denom_is_zero
    """
    small = 1e-6  # What is considered zero according to Vensim Help
    if abs(denominator) < small:
        return value_if_denom_is_zero
    else:
        return numerator * 1.0 / denominator


def zidz(numerator, denominator):
    """
    This function bypasses divide-by-zero errors,
    implementing Vensim's ZIDZ function

    Parameters
    ----------
    numerator: float
        value to be divided
    denominator: float
        value to devide by

    Returns
    -------
    result of division numerator/denominator if denominator is not zero,
    otherwise zero.
    """
    # Todo: make this work for arrays
    small = 1e-6  # What is considered zero according to Vensim Help
    if abs(denominator) < small:
        return 0
    else:
        return numerator * 1.0 / denominator


def active_initial(expr, init_val):
    """
    Implements vensim's ACTIVE INITIAL function
    Parameters
    ----------
    expr
    init_val

    Returns
    -------

    """
    if time.stage == 'Initialization':
        return init_val
    else:
        return expr


def random_uniform(m, x, s):
    return np.random.uniform(m, x)


def incomplete(*args):
    warnings.warn('Call to undefined function, calling dependencies and returning NaN',
                  RuntimeWarning, stacklevel=2)

    return np.nan


def log(x, base):
    """
    Implements vensim's LOG function with change of base
    Parameters
    ----------
    x: input value
    base: base of the logarithm
    """
    return np.log(x) / np.log(base)<|MERGE_RESOLUTION|>--- conflicted
+++ resolved
@@ -18,15 +18,8 @@
 import warnings
 import random
 import xarray as xr
-<<<<<<< HEAD
-
+from funcsigs import signature
 try:
-    from inspect import signature
-except ImportError:
-    from sklearn.externals.funcsigs import signature
-=======
-from funcsigs import signature
->>>>>>> c2722c69
 
 try:
     import scipy.stats as stats
