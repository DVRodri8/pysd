'''
created: August 15, 2014
last update: June 6 2015
version 0.2.5
James Houghton <james.p.houghton@gmail.com>
'''

import pandas as _pd
import numpy as np
import imp

# Todo: add a logical way to run two or more models together, using the same integrator.
# Todo: add model element caching

def read_xmile(xmile_file):
    """ Construct a model object from `.xmile` file.

    Parameters
    ----------
    xmile_file : <string>
        The relative path filename for a raw xmile file

    Examples
    --------
    >>> model = read_vensim('Teacup.xmile')
    """
    from translators import translate_xmile
    py_model_file = translate_xmile(xmile_file)
    model = load(py_model_file)
    model.__str__ = 'Import of ' + xmile_file
    return model


def read_vensim(mdl_file):
    """ Construct a model from Vensim `.mdl` file.

    Parameters
    ----------
    mdl_file : <string>
        The relative path filename for a raw Vensim `.mdl` file

    Examples
    --------
    >>> model = read_vensim('Teacup.mdl')
    """
    from translators import translate_vensim
    py_model_file = translate_vensim(mdl_file)
    model = load(py_model_file)
    model.__str__ = 'Import of ' + mdl_file
    return model
<<<<<<< HEAD
#read_vensim.__doc__ += _translators.translate_vensim.__doc__
=======

>>>>>>> d59a644a

def load(py_model_file):
    """ Load a python-converted model file.

    Parameters
    ----------
    py_model_file : <string>
        Filename of a model which has already been converted into a
         python format.

    Examples
    --------
    >>> model = load('Teacup.py')
    """
    components = imp.load_source('modulename', py_model_file)
    # Todo: This is a messy way to find stocknames. Refactor.
    components._stocknames = [name[2:-3] for name in dir(components) if name.startswith('_') and name.endswith('_dt')]
    components._dfuncs = {name: getattr(components, '_d%s_dt'%name) for name in components._stocknames}
    funcnames = filter(lambda x: not x.startswith('_'), dir(components))
    components._funcs = {name: getattr(components, name) for name in funcnames}
    model = PySD(components)
    model.__str__ = 'Import of ' + py_model_file
    return model


class PySD(object):
    """
        PySD is the default class charged with running a model.

        It can be initialized by passing an existing component class.

        The import functions pull models and create this class.
    """

    def __init__(self, components):
        """ Construct a PySD object built around the component class """
        self.components = components
        self.record = []

    def __str__(self):
        """ Return model source file """
        return self.components.__str__

    def run(self, params={}, return_columns=[], return_timestamps=[],
            initial_condition='original', collect=False, **intg_kwargs):
        """ Simulate the model's behavior over time.
        Return a pandas dataframe with timestamps as rows,
        model elements as columns.

        Parameters
        ----------
        params : dictionary
            Keys are strings of model component names.
            Values are numeric or pandas Series.
            Numeric values represent constants over the model integration.
            Timeseries will be interpolated to give time-varying input.

        return_timestamps : list, numeric, numpy array(1-D)
            Timestamps in model execution at which to return state information.
            Defaults to model-file specified timesteps.

        return_columns : list of string model component names
            Returned dataframe will have corresponding columns.
            Defaults to model stock values.

        initial_condition : 'original'/'o', 'current'/'c', (t, {state})
            The starting time, and the state of the system (the values of all the stocks)
            at that starting time.

            * 'original' (default) uses model-file specified initial condition
            * 'current' uses the state of the model after the previous execution
            * (t, {state}) lets the user specify a starting time and (possibly partial)
              list of stock values.

        collect: binary (T/F)
            When running multiple simulations, collect the results in a way
            that we can access down the road.

        intg_kwargs: keyword arguments for odeint
            Provides precice control over the integrator by passing through
            keyword arguments to scipy's odeint function. The most interesting
            of these will be `tcrit`, `hmax`, `mxstep`.


        Examples
        --------

        >>> model.run(params={'exogenous_constant':42})
        >>> model.run(params={'exogenous_variable':timeseries_input})
        >>> model.run(return_timestamps=[1,2,3.1415,4,10])
        >>> model.run(return_timestamps=10)
        >>> model.run(return_timestamps=np.linspace(1,10,20))

        See Also
        --------
        pysd.set_components : handles setting model parameters
        pysd.set_initial_condition : handles setting initial conditions

        """

        if params:
            self.set_components(params)

        self.set_initial_condition(initial_condition)

        tseries = self._build_timeseries(return_timestamps)

        # the odeint expects the first timestamp in the tseries to be the initial condition,
        # so we may need to add the t0 if it is not present in the tseries array
        # Todo: with the euler integrator, this may no longer be the case. Reevaluate.
        addtflag = tseries[0] != self.components._t
        if addtflag:
            tseries = np.insert(tseries, 0, self.components._t)

        if self.components._stocknames:
<<<<<<< HEAD
            res = _odeint(func=self.components.d_dt,
                          y0=self.components.get_state(),
                          t=tseries,
                          **intg_kwargs)
                          #hmax=self.components.time_step())

            state_df = _pd.DataFrame(data=res,
                                     index=tseries)#,
                                     #columns=self.components._stocknames)
        else:
            state_df = _pd.DataFrame(index=tseries, data=1, columns=['dummy'])
=======
            if not return_columns:
                return_columns = self.components._stocknames

            res = self._integrate(self.components._dfuncs, tseries, return_columns)

            return_df = _pd.DataFrame(data=res,
                                     index=tseries,
                                     columns=return_columns)
>>>>>>> d59a644a

        else:
            outdict={}
            for key in return_columns:
                outdict[key] = self.components._funcs[key]()
            return_df = _pd.DataFrame(index=tseries, data=outdict)

        if addtflag:
            return_df.drop(return_df.index[0], inplace=True)

        if collect:
            self.record.append(return_df)  # we could just record the state, and expand it later...

        return return_df

    # We give the state and the time parameters leading underscores so that
    # if there are variables in the model named 't' or 'state' there are no
    # conflicts

    def reset_state(self):
        """Sets the model state to the state described in the model file. """
        self.components._t = self.components.initial_time()  # set the initial time
        self.components._state = dict()
        retry_flag = False
        for key in self.components._stocknames:
            # We have to do a loop here because there are cases where the initialization will
            # call a function, and that function may not have its own initial conditions defined
            # just yet. There is the potential that if the model has a reference loop,
            # this will become an infinite loop.
            # Todo: make this more robust to infinite looping
            try:
                init_func = getattr(self.components, '_%s_init'%key)
                self.components._state[key] = init_func()
            except TypeError:
                retry_flag = True
        if retry_flag:
            self.reset_state()


    def get_record(self):
        """ Return the recorded model information.
        Returns everything as a big long dataframe.

        >>> model.get_record()
        """
        return _pd.concat(self.record)

    def clear_record(self):
        """ Reset the recorder.

        >>> model.clear_record()
        """
        self.record = []

    def set_components(self, params):
        """ Set the value of exogenous model elements.
        Element values can be passed as keyword=value pairs in the function call.
        Values can be numeric type or pandas Series.
        Series will be interpolated by integrator.

        Examples
        --------
        >>> br = pandas.Series(index=range(30), values=np.sin(range(30))
        >>> model.set_components(birth_rate=br)
        >>> model.set_components(birth_rate=10)

        """
        for key, value in params.iteritems():
            if isinstance(value, _pd.Series):
                new_function = self._timeseries_component(value)
            else:  # Todo: check here for valid value...
                new_function = self._constant_component(value)
            setattr(self.components, key, new_function)

    def set_state(self, t, state):
        """ Set the system state.

        Parameters
        ----------
        t : numeric
            The system time

        state : dict
            Idelly a complete dictionary of system state, but a partial
            state dictionary will work if you're confident that the remaining
            state elements are correct.
        """
        self.components._t = t
        self.components._state.update(state)

    def set_initial_condition(self, initial_condition):
        """ Set the initial conditions of the integration.

        Parameters
        ----------
        initial_condition : <string> or <tuple>
            Takes on one of the following sets of values:

            * 'original'/'o' : Reset to the model-file specified initial condition.
            * 'current'/'c' : Use the current state of the system to start
              the next simulation. This includes the simulation time, so this
              initial condition must be paired with new return timestamps
            * (t, {state}) : Lets the user specify a starting time and list of stock values.

        >>> model.set_initial_condition('original')
        >>> model.set_initial_condition('current')
        >>> model.set_initial_condition( (10,{'teacup_temperature':50}) )

        See Also
        --------
        pysd.set_state()
        """

        if isinstance(initial_condition, tuple):
            # Todo: check the values more than just seeing if they are a tuple.
            self.set_state(*initial_condition)
        elif isinstance(initial_condition, str):
            if initial_condition.lower() in ['original', 'o']:
                self.reset_state()
            elif initial_condition.lower() in ['current', 'c']:
                pass
            else:
                raise ValueError('Valid initial condition strings include:  \n'+
                                 '    "original"/"o",                       \n'+
                                 '    "current"/"c"')
        else:
            raise TypeError('Check documentation for valid entries')

    def _build_timeseries(self, return_timestamps):
        """ Build up array of timestamps """

        # Todo: rework this for the euler integrator, to be the dt series plus the return timestamps
        # Todo: maybe cache the result of this function?
        if return_timestamps == []:
            tseries = np.arange(self.components.initial_time(),
                                self.components.final_time(),
                                self.components.time_step())
        elif isinstance(return_timestamps, (list, int, float, long, np.ndarray)):
            tseries = np.array(return_timestamps, ndmin=1)
        else:
            raise TypeError('`return_timestamps` expects a list, array, or numeric value')
        return tseries

    def _timeseries_component(self, series):
        """ Internal function for creating a timeseries model element """
        return lambda: np.interp(self.components._t, series.index, series.values)

    def _constant_component(self, value):
        """ Internal function for creating a constant model element """
        return lambda: value

    def _step(self, ddt, state, dt):
        outdict = {}
        for key in ddt:
            outdict[key] = ddt[key]()*dt + state[key]
        return outdict

    def _integrate(self, ddt, timesteps, return_elements):
        outputs = range(len(timesteps))
        for i, t2 in enumerate(timesteps):
            self.components._state = self._step(ddt, self.components._state, t2-self.components._t)
            self.components._t = t2
            outdict = {}
            for key in return_elements:
                outdict[key] = self.components._funcs[key]()
            outputs[i] = outdict

        return outputs<|MERGE_RESOLUTION|>--- conflicted
+++ resolved
@@ -48,11 +48,7 @@
     model = load(py_model_file)
     model.__str__ = 'Import of ' + mdl_file
     return model
-<<<<<<< HEAD
-#read_vensim.__doc__ += _translators.translate_vensim.__doc__
-=======
-
->>>>>>> d59a644a
+
 
 def load(py_model_file):
     """ Load a python-converted model file.
@@ -168,19 +164,6 @@
             tseries = np.insert(tseries, 0, self.components._t)
 
         if self.components._stocknames:
-<<<<<<< HEAD
-            res = _odeint(func=self.components.d_dt,
-                          y0=self.components.get_state(),
-                          t=tseries,
-                          **intg_kwargs)
-                          #hmax=self.components.time_step())
-
-            state_df = _pd.DataFrame(data=res,
-                                     index=tseries)#,
-                                     #columns=self.components._stocknames)
-        else:
-            state_df = _pd.DataFrame(index=tseries, data=1, columns=['dummy'])
-=======
             if not return_columns:
                 return_columns = self.components._stocknames
 
@@ -189,7 +172,6 @@
             return_df = _pd.DataFrame(data=res,
                                      index=tseries,
                                      columns=return_columns)
->>>>>>> d59a644a
 
         else:
             outdict={}
