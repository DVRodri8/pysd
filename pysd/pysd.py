"""
pysd.py

Contains all the code that will be directly accessed by the user in normal operation.
Also contains some private members to facilitate integration, setup, etc.

History
--------
August 15, 2014: created
June 6 2015: Major updates - version 0.2.5
Jan 2016: Rework to handle subscripts
May 2016: Updates to handle grammar refactoring

Contributors
------------
James Houghton <james.p.houghton@gmail.com>
Mounir Yakzan
"""

import pandas as _pd
import numpy as np
import imp
import time
import utils
import tabulate

from documentation import SDVarDoc


# Todo: Add a __doc__ function that summarizes the docstrings of the whole model
# Todo: Give the __doc__ function a 'short' and 'long' option
# Todo: add a logical way to run two or more models together, using the same integrator.
# Todo: add the state dictionary to the model file, to give some functionality to it even
# without the pysd class
# Todo: seems to be some issue with multiple imports - need to create a new instance...
# Todo: work out an RK4 adaptive integrator

def read_xmile(xmile_file):
    """ Construct a model object from `.xmile` file.

    Parameters
    ----------
    xmile_file : <string>
        The relative path filename for a raw xmile file

    Examples
    --------
    >>> model = read_vensim('Teacup.xmile')
    """
    #from translators import translate_xmile
    #py_model_file = translate_xmile(xmile_file)
    #model = load(py_model_file)
    #model.__str__ = 'Import of ' + xmile_file
    #return model


def read_vensim(mdl_file):
    """ Construct a model from Vensim `.mdl` file.

    Parameters
    ----------
    mdl_file : <string>
        The relative path filename for a raw Vensim `.mdl` file

    Returns
    -------
    model: a PySD class object
        Elements from the python model are loaded into the PySD class and ready to run

    Examples
    --------
    >>> model = read_vensim('../tests/test-models/samples/teacup/teacup.mdl')
    """
    from vensim2py import translate_vensim
    py_model_file = translate_vensim(mdl_file)
    model = load(py_model_file)
    return model


def load(py_model_file):
    """ Load a python-converted model file.

    Parameters
    ----------
    py_model_file : <string>
        Filename of a model which has already been converted into a
         python format.

    Examples
    --------
    >>> model = load('../tests/test-models/samples/teacup/teacup.py')
    """
<<<<<<< HEAD
    components = imp.load_source('modulename', py_model_file) ## 'modulename' is the name of the object, but to use it within the console it needs to be imported: import modulename. In that case, imp.load_source does not need to be assigned to an object, but modulename will be the object
    # Todo: This is a messy way to find stocknames. Refactor.
    components._stocknames = [name[2:-3] for name in dir(components) if name.startswith('_') and name.endswith('_dt')]
    components._dfuncs = {name: getattr(components, '_d%s_dt'%name) for name in components._stocknames}
    funcnames = filter(lambda x: not x.startswith('_'), dir(components))
    components._funcs = {name: getattr(components, name) for name in funcnames}
    components.__str__ = str(components) + "\n" + str(dir(components)) # This does not work with print, in which case the module name is displayed. But as an attribute (__str__) it is stored in components.
    model = PySD(components)
    model.__str__ = 'Import of ' + py_model_file # This is inconsequent?
=======

    # need a unique identifier for the imported module. Use the time.
    module_name = str(time.time()).replace('.', '')
    components = imp.load_source(module_name, py_model_file)

    components._stocknames = [name[2:-3] for name in dir(components)  # strip to just the name
                              if name.startswith('_d') and name.endswith('_dt')]

    # pointers to the various derivative functions for each of the stocks
    components._dfuncs = {name: getattr(components, '_d%s_dt' % name)
                          for name in components._stocknames}

    funcnames = filter(lambda x: not x.startswith('_'), dir(components))
    components._funcs = {name: getattr(components, name) for name in funcnames}

    varnames = filter(lambda x: not x.startswith('_') and not x in ('cache','functions','np'), dir(components))
    components._docstrings = [getattr(components,name).__doc__ for name in varnames]

    model = PySD(components)
    model.reset_state()
>>>>>>> 013ff427
    return model

class PySD(object):
    """
        PySD is the default class charged with running a model.

        It can be initialized by passing an existing component class.

        The import functions pull models and create this class.
    """

    def __init__(self, components):
        """ Construct a PySD object built around the component class """
        self.components = components

    def __str__(self):
<<<<<<< HEAD
        """ Return model source file
        and a list of the components
        """
        description = self.components.__str__ +\
                      "\n Stocks: \n" + str(self.components._stocknames) +\
                      "\n Functions: \n" + str(self.components._dfuncs)
        return description

    def run(self, paramdescriptions={}, return_columns=[], return_timestamps=[],
            initial_condition='original', collect=False, **intg_kwargs):
=======
        """ Return model source file """
        fn = str(self.components.__file__).split('.')[0] + '.mdl' ## rename the python file to have the original mdl extension. This needs to be changed should the python file name generation (from the Vensim model filename) change
        return fn

    def run(self, params=None, return_columns=None, return_timestamps=None,
            initial_condition='original'):
>>>>>>> 013ff427
        """ Simulate the model's behavior over time.
        Return a pandas dataframe with timestamps as rows,
        model elements as columns.

        Parameters
        ----------
        params : dictionary
            Keys are strings of model component names.
            Values are numeric or pandas Series.
            Numeric values represent constants over the model integration.
            Timeseries will be interpolated to give time-varying input.

        return_timestamps : list, numeric, numpy array(1-D)
            Timestamps in model execution at which to return state information.
            Defaults to model-file specified timesteps.

        return_columns : list of string model component names
            Returned dataframe will have corresponding columns.
            Defaults to model stock values.

        initial_condition : 'original'/'o', 'current'/'c', (t, {state})
            The starting time, and the state of the system (the values of all the stocks)
            at that starting time.

            * 'original' (default) uses model-file specified initial condition
            * 'current' uses the state of the model after the previous execution
            * (t, {state}) lets the user specify a starting time and (possibly partial)
              list of stock values.


        Examples
        --------

        >>> model.run(params={'exogenous_constant':42})
        >>> model.run(params={'exogenous_variable':timeseries_input})
        >>> model.run(return_timestamps=[1,2,3.1415,4,10])
        >>> model.run(return_timestamps=10)
        >>> model.run(return_timestamps=np.linspace(1,10,20))

        See Also
        --------
        pysd.set_components : handles setting model parameters
        pysd.set_initial_condition : handles setting initial conditions

        """
        # Todo: think of a better way to handle the separation between return timestamps and
        # integration tseries

        if params:
            self.set_components(params)

        self.set_initial_condition(initial_condition)

        t_series = self._build_euler_timeseries(return_timestamps)

        return_timestamps = self._format_return_timestamps(return_timestamps)

        if return_columns is None:
            return_columns = [utils.dict_find(self.components._namespace, x)
                              for x in self.components._stocknames]

        capture_elements, return_addresses = utils.get_return_elements(
            return_columns, self.components._namespace, self.components._subscript_dict)

        res = self._integrate(self.components._dfuncs, t_series,
                              capture_elements, return_timestamps)

        return_df = utils.make_flat_df(res, return_addresses)
        return_df.index = return_timestamps

        return return_df


    def reset_state(self):
        """
        Sets the model state to the state described in the model file.
        Builds the state vector from scratch

        """

        # We give the state and the time parameters leading underscores so that
        # if there are variables in the model named 't' or 'state' there are no
        # conflicts

        # todo: check that this isn't being called twice, unnecessarily?

        self.components._t = self.components.initial_time()  # set the initial time
        self.components._state = dict()

        def initialize_state():
            """
            This function tries to initialize the state vector.

            In the case where an initialization function for `Stock A` depends on
            the value of `Stock B`, if we try to initialize `Stock A` before `Stock B`
            then we will get an error, as the value will not yet exist.

            In this case, just skip initializing `Stock A` for now, and
            go on to the other state initializations. Then call whole function again.

            Each time the function is called, we should be able to make some progress
            towards full initialization, by initializing at least one more state.
            If we don't then references are unresolvable, so we should throw an error.
            """
            retry_flag = False
            making_progress = False
            initialization_order = []
            for key in self.components._stocknames:
                try:
                    init_func = getattr(self.components, '_init_%s'%key)
                    self.components._state[key] = init_func()
                    making_progress = True
                    initialization_order.append(key)
                except KeyError:  # may also need to catch TypeError?
                    retry_flag = True
            if not making_progress:
                raise KeyError('Unresolvable Reference: Probable circular initialization'+
                               '\n'.join(initialization_order))
            if retry_flag:
                initialize_state()

        if self.components._stocknames:  # if there are no stocks, don't try to initialize!
            initialize_state()

    def set_components(self, params):
        """ Set the value of exogenous model elements.
        Element values can be passed as keyword=value pairs in the function call.
        Values can be numeric type or pandas Series.
        Series will be interpolated by integrator.

        Examples
        --------
        >>> br = pandas.Series(index=range(30), values=np.sin(range(30))
        >>> model.set_components(birth_rate=br)
        >>> model.set_components(birth_rate=10)

        """
        for key, value in params.iteritems():
            if isinstance(value, _pd.Series):
                new_function = self._timeseries_component(value)
            else:  # Todo: check here for valid value...
                new_function = self._constant_component(value)
            setattr(self.components, key, new_function)
            self.components._funcs[key] = new_function  # facilitates lookups

    def set_state(self, t, state):
        """ Set the system state.

        Parameters
        ----------
        t : numeric
            The system time

        state : dict
            Idelly a complete dictionary of system state, but a partial
            state dictionary will work if you're confident that the remaining
            state elements are correct.
        """
        self.components._t = t
        self.components._state.update(state)

    def set_initial_condition(self, initial_condition):
        """ Set the initial conditions of the integration.

        Parameters
        ----------
        initial_condition : <string> or <tuple>
            Takes on one of the following sets of values:

            * 'original'/'o' : Reset to the model-file specified initial condition.
            * 'current'/'c' : Use the current state of the system to start
              the next simulation. This includes the simulation time, so this
              initial condition must be paired with new return timestamps
            * (t, {state}) : Lets the user specify a starting time and list of stock values.

        >>> model.set_initial_condition('original')
        >>> model.set_initial_condition('current')
        >>> model.set_initial_condition( (10,{'teacup_temperature':50}) )

        See Also
        --------
        pysd.set_state()
        """

        if isinstance(initial_condition, tuple):
            # Todo: check the values more than just seeing if they are a tuple.
            self.set_state(*initial_condition)
        elif isinstance(initial_condition, str):
            if initial_condition.lower() in ['original', 'o']:
                self.reset_state()
            elif initial_condition.lower() in ['current', 'c']:
                pass
            else:
                raise ValueError('Valid initial condition strings include:  \n'+
                                 '    "original"/"o",                       \n'+
                                 '    "current"/"c"')
        else:
            raise TypeError('Check documentation for valid entries')

    def _build_euler_timeseries(self, return_timestamps=None):
        # Todo: Add the returned timeseries into the integration array. Best we can do for now.

        return np.arange(self.components.initial_time(),
                         self.components.final_time() + self.components.time_step(),
                         self.components.time_step(), dtype=np.float64)

    def _format_return_timestamps(self, return_timestamps=None):
        """
        Format the passed in return timestamps value if it exists,
        or build up array of timestamps based upon the model saveper
        """
        if return_timestamps is None:
            # Vensim's standard is to expect that the data set includes the `final time`,
            # so we have to add an extra period to make sure we get that value in what
            # numpy's `arange` gives us.
            return_timestamps_array = np.arange(self.components.initial_time(),
                                self.components.final_time() + self.components.saveper(),
                                self.components.saveper(), dtype=np.float64)
        elif isinstance(return_timestamps, (list, int, float, long, np.ndarray)):
            return_timestamps_array = np.array(return_timestamps, ndmin=1)
        else:
            raise TypeError('`return_timestamps` expects a list, array, or numeric value')
        return return_timestamps_array

    def _timeseries_component(self, series):
        """ Internal function for creating a timeseries model element """
        return lambda: np.interp(self.components._t, series.index, series.values)

    def _constant_component(self, value):
        """ Internal function for creating a constant model element """
        return lambda: value

<<<<<<< HEAD
    def _step(self, ddt, state, dt):
        outdict = {}
        for key in ddt:
            outdict[key] = ddt[key]()*dt + state[key]
        return outdict

    def _integrate(self, ddt, timesteps, return_elements):
        outputs = range(len(timesteps))
        for i, t2 in enumerate(timesteps):
            self.components._state = self._step(ddt, self.components._state, t2-self.components._t)
            self.components._t = t2
            outdict = {}
            for key in return_elements:
                outdict[key] = self.components._funcs[key]()
            outputs[i] = outdict

        return outputs

    def doc(self):
        """
        Prints the model elements, with their units and comments
        """
        ## Let's try to get this in a nice table format. First of all,
        return "Hello"
=======
    def _euler_step(self, ddt, state, dt):
        """ Performs a single step in the euler integration

        Parameters
        ----------
        ddt : dictionary
            list of the names of the derivative functions
        state : dictionary
            This is the state dictionary, where stock names are keys and values are
            the number or array values at the current timestep
        dt : float
            This is the amount to increase

        Returns
        -------
        new_state : dictionary
             a dictionary with keys corresponding to the input 'state' dictionary,
             after those values have been updated with one euler step
        """
        # Todo: instead of a list of dfuncs, just use locals() http://stackoverflow.com/a/834451/6361632

        return {key: dfunc()*dt + state[key] for key, dfunc in ddt.iteritems()}


    def _integrate(self, derivative_functions, timesteps, capture_elements, return_timestamps):
        """
        Performs euler integration

        Parameters
        ----------
        derivative_functions
        timesteps
        capture_elements

        Returns
        -------

        """
        # Todo: consider adding the timestamp to the return elements, and using that as the index
        outputs = []

        for i, t2 in enumerate(timesteps[1:]):
            if self.components._t in return_timestamps:
                outputs.append({key: self.components._funcs[key]() for key in capture_elements})
            self.components._state = self._euler_step(derivative_functions,
                                                      self.components._state,
                                                      t2 - self.components._t)
            self.components._t = t2  # this will clear the stepwise caches

        # need to add one more timestep, because we run only the state updates in the previous
        # loop and thus may be one short.
        if self.components._t in return_timestamps:
            outputs.append({key: self.components._funcs[key]() for key in capture_elements})

        return outputs

    def doc(self,short=False):
        docstringList=list()

        grammar = """\
            sdVar = (sep? name sep "-"* sep modelNameWrap sep unit sep+ comment? " "*)?
            sep = ws "\\n" ws
            ws = " "*
            name = ~"[A-z ]+"
            modelNameWrap = '(' modelName ')'
            modelName = ~"[A-z_]+"
            unit = ~"[A-z\\, \\/\\*\\[\\]\\?0-9]*"
            comment = ~"[A-z _+-/*\\n]+"
            """

        for ds in filter(None,self.components._docstrings):
            docstringList.append(SDVarDoc(grammar,ds).sdVar)

        dsdf = _pd.DataFrame(docstringList) ## Convert docstringlist, a list of dicitonaries, to a Pandas dataframe, for easy printing down the line.

        dsheaders=['name','modelName','unit','comment']

        dstable = tabulate.tabulate(dsdf[dsheaders],headers=dsheaders,tablefmt='orgtbl')

        return str(dstable)
>>>>>>> 013ff427
<|MERGE_RESOLUTION|>--- conflicted
+++ resolved
@@ -90,21 +90,11 @@
     --------
     >>> model = load('../tests/test-models/samples/teacup/teacup.py')
     """
-<<<<<<< HEAD
-    components = imp.load_source('modulename', py_model_file) ## 'modulename' is the name of the object, but to use it within the console it needs to be imported: import modulename. In that case, imp.load_source does not need to be assigned to an object, but modulename will be the object
-    # Todo: This is a messy way to find stocknames. Refactor.
-    components._stocknames = [name[2:-3] for name in dir(components) if name.startswith('_') and name.endswith('_dt')]
-    components._dfuncs = {name: getattr(components, '_d%s_dt'%name) for name in components._stocknames}
-    funcnames = filter(lambda x: not x.startswith('_'), dir(components))
-    components._funcs = {name: getattr(components, name) for name in funcnames}
-    components.__str__ = str(components) + "\n" + str(dir(components)) # This does not work with print, in which case the module name is displayed. But as an attribute (__str__) it is stored in components.
-    model = PySD(components)
-    model.__str__ = 'Import of ' + py_model_file # This is inconsequent?
-=======
 
     # need a unique identifier for the imported module. Use the time.
     module_name = str(time.time()).replace('.', '')
-    components = imp.load_source(module_name, py_model_file)
+    components = imp.load_source(module_name, py_model_file) ## SDS personal note: 'modulename' is the name of the object, but to use it within the console it needs to be imported: import modulename. In that case, imp.load_source does not need to be assigned to an object, but modulename will be the object
+
 
     components._stocknames = [name[2:-3] for name in dir(components)  # strip to just the name
                               if name.startswith('_d') and name.endswith('_dt')]
@@ -121,7 +111,7 @@
 
     model = PySD(components)
     model.reset_state()
->>>>>>> 013ff427
+
     return model
 
 class PySD(object):
@@ -138,25 +128,13 @@
         self.components = components
 
     def __str__(self):
-<<<<<<< HEAD
-        """ Return model source file
-        and a list of the components
-        """
-        description = self.components.__str__ +\
-                      "\n Stocks: \n" + str(self.components._stocknames) +\
-                      "\n Functions: \n" + str(self.components._dfuncs)
-        return description
-
-    def run(self, paramdescriptions={}, return_columns=[], return_timestamps=[],
-            initial_condition='original', collect=False, **intg_kwargs):
-=======
+
         """ Return model source file """
         fn = str(self.components.__file__).split('.')[0] + '.mdl' ## rename the python file to have the original mdl extension. This needs to be changed should the python file name generation (from the Vensim model filename) change
         return fn
 
     def run(self, params=None, return_columns=None, return_timestamps=None,
             initial_condition='original'):
->>>>>>> 013ff427
         """ Simulate the model's behavior over time.
         Return a pandas dataframe with timestamps as rows,
         model elements as columns.
@@ -389,32 +367,6 @@
         """ Internal function for creating a constant model element """
         return lambda: value
 
-<<<<<<< HEAD
-    def _step(self, ddt, state, dt):
-        outdict = {}
-        for key in ddt:
-            outdict[key] = ddt[key]()*dt + state[key]
-        return outdict
-
-    def _integrate(self, ddt, timesteps, return_elements):
-        outputs = range(len(timesteps))
-        for i, t2 in enumerate(timesteps):
-            self.components._state = self._step(ddt, self.components._state, t2-self.components._t)
-            self.components._t = t2
-            outdict = {}
-            for key in return_elements:
-                outdict[key] = self.components._funcs[key]()
-            outputs[i] = outdict
-
-        return outputs
-
-    def doc(self):
-        """
-        Prints the model elements, with their units and comments
-        """
-        ## Let's try to get this in a nice table format. First of all,
-        return "Hello"
-=======
     def _euler_step(self, ddt, state, dt):
         """ Performs a single step in the euler integration
 
@@ -494,5 +446,4 @@
 
         dstable = tabulate.tabulate(dsdf[dsheaders],headers=dsheaders,tablefmt='orgtbl')
 
-        return str(dstable)
->>>>>>> 013ff427
+        return str(dstable)