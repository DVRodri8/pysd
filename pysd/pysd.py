--- conflicted
+++ resolved
@@ -264,10 +264,6 @@
         # do a pandas apply on a dataframe of parameter values. However, this may conflict
         # with a pandas series being passed in as a dictionary element.
 
-<<<<<<< HEAD
-
-=======
->>>>>>> 749abf5d
         for key, value in params.items():
             if isinstance(value, _pd.Series):
                 new_function = self._timeseries_component(value)
