"""
functions.py

These are supports for functions that are included in modeling software but have no
straightforward equivalent in python.

"""

from __future__ import division
from functools import wraps

import pandas as pd

import pandas as _pd
import numpy as np
from . import utils
import imp
import warnings
import random
import xarray as xr


try:
    import scipy.stats as stats

    def bounded_normal(minimum, maximum, mean, std, seed):
        """ Implements vensim's BOUNDED NORMAL function """
        # np.random.seed(seed)  # we could bring this back later, but for now, ignore
        return stats.truncnorm.rvs(minimum, maximum, loc=mean, scale=std)

except ImportError:
    warnings.warn("Scipy required for functions:"
                  "- Bounded Normal (falling back to unbounded normal)")


    def bounded_normal(minimum, maximum, mean, std, seed):
        """ Warning: using unbounded normal due to no scipy """
        return np.random.normal(mean, std)


def cache(horizon):
    """
    Put a wrapper around a model function

    Decorators with parameters are tricky, you have to
    essentially create a decorator that returns a decorator,
    which itself then returns the function wrapper.

    Parameters
    ----------
    horizon: string
        - 'step' means cache just until the next timestep
        - 'run' means cache until the next initialization of the model

    Returns
    -------
    new_func: decorated function
        function wrapping the original function, handling caching

    """

    def cache_step(func):
        """ Decorator for caching at a step level"""

        @wraps(func)
        def cached(*args):
            """Step wise cache function"""
            try:  # fails if cache is out of date or not instantiated
                assert cached.t == func.__globals__['time']()
                assert hasattr(cached, 'cache_val')
            except (AssertionError, AttributeError):
                cached.cache_val = func(*args)
                cached.cache_t = func.__globals__['time']()
            return cached.cache_val

        return cached

    def cache_run(func):
        """ Decorator for caching at  the run level"""

        @wraps(func)
        def cached(*args):
            """Run wise cache function"""
            try:  # fails if cache is not instantiated
                return cached.cache_val
            except AttributeError:
                cached.cache_val = func(*args)
                return cached.cache_val

        return cached

    if horizon == 'step':
        return cache_step

    elif horizon == 'run':
        return cache_run

    else:
        raise (AttributeError('Bad horizon for cache decorator'))


class Stateful(object):
    # the integrator needs to be able to 'get' the current state of the object,
    # and get the derivative. It calculates the new state, and updates it. The state
    # can be any object which is subject to basic (element-wise) algebraic operations
    def __init__(self):
        self._state = None

    def __call__(self, *args, **kwargs):
        return self.state

    def initialize(self):
        raise NotImplementedError

    @property
    def state(self):
        if self._state is None:
            raise AttributeError('Attempt to call stateful element before it is initialized.')
        return self._state

    @state.setter
    def state(self, new_value):
        self._state = new_value

    def update(self, state):
        self.state = state


class Integ(Stateful):
    def __init__(self, ddt, initial_value):
        """

        Parameters
        ----------
        ddt: function
            This will become an attribute of the object
        initial_value
        """
        super(Integ, self).__init__()
        self.init_func = initial_value
        self.ddt = ddt
        self.shape_info = None

    def initialize(self):
        self.state = self.init_func()
        if isinstance(self.state, xr.DataArray):
            self.shape_info = {'dims': self.state.dims,
                               'coords': self.state.coords}

    @property
    def state(self):
        return self._state

    @state.setter
    def state(self, new_value):
        if self.shape_info is not None:
            self._state = xr.DataArray(data=new_value, **self.shape_info)
        else:
            self._state = new_value


class Delay(Stateful):
    # note that we could have put the `delay_input` argument as a parameter to
    # the `__call__` function, and more closely mirrored the vensim syntax.
    # However, people may get confused this way in thinking that they need only one
    # delay object and can call it with various arguments to delay whatever is convenient.
    # This method forces them to acknowledge that additional structure is being created
    # in the delay object.

    def __init__(self, delay_input, delay_time, initial_value, order):
        """

        Parameters
        ----------
        delay_input: function
        delay_time: function
        initial_value: function
        order: function
        """
        super(Delay, self).__init__()
        self.init_func = initial_value
        self.delay_time_func = delay_time
        self.input_func = delay_input
        self.order_func = order
        self.order = None

    def initialize(self):
        self.order = self.order_func()  # The order can only be set once
        init_state_value = self.init_func() * self.delay_time_func() / self.order
        self.state = np.array([init_state_value] * self.order)

    def __call__(self):
        return self.state[-1] / (self.delay_time_func() / self.order)

    def ddt(self):
        outflows = self.state / (self.delay_time_func() / self.order)
        inflows = np.roll(outflows, 1)
        inflows[0] = self.input_func()
        return inflows - outflows


class Smooth(Stateful):
    def __init__(self, smooth_input, smooth_time, initial_value, order):
        super(Smooth, self).__init__()
        self.init_func = initial_value
        self.smooth_time_func = smooth_time
        self.input_func = smooth_input
        self.order_func = order
        self.order = None

    def initialize(self):
        self.order = self.order_func()  # The order can only be set once
        self.state = np.array([self.init_func()] * self.order)

    def __call__(self):
        return self.state[-1]

    def ddt(self):
        targets = np.roll(self.state, 1)
        targets[0] = self.input_func()
        return (targets - self.state) * self.order / self.smooth_time_func()


class Initial(Stateful):
    def __init__(self, func):
        super(Initial, self).__init__()
        self.func = func

    def initialize(self):
        self.state = self.func()

    def ddt(self):
        return 0

    def update(self, state):
        # this doesn't change once it's set up.
        pass


class Macro(Stateful):
    """
    The Model class implements a stateful representation of the system,
    and contains the majority of methods for accessing and modifying model components.

    When the instance in question also serves as the root model object (as opposed to a
    macro or submodel within another model) it will have added methods to facilitate
    execution.
    """

    def __init__(self, py_model_file, params=None, return_func=None):
        """
        The model object will be created with components drawn from a translated python
        model file.

        Parameters
        ----------
        py_model_file : <string>
            Filename of a model which has already been converted into a
            python format.
        get_time:
            needs to be a function that returns a time object
        params
        return_func
        """
        super(Macro, self).__init__()
        self.time = None

        # need a unique identifier for the imported module.
        module_name = py_model_file + str(random.randint(0, 1000000))
        self.components = imp.load_source(module_name,
                                          py_model_file)

        if params is not None:
            self.set_components(params)

        self._stateful_elements = [getattr(self.components, name) for name in dir(self.components)
                                   if isinstance(getattr(self.components, name),
                                                 Stateful)]
        if return_func is not None:
            self.return_func = getattr(self.components, return_func)
        else:
            self.return_func = lambda: 0

        self.py_model_file = py_model_file

    def __call__(self):
        return self.return_func()

    def initialize(self,  initialization_order=None):
        """
        This function tries to initialize the stateful objects.

        In the case where an initialization function for `Stock A` depends on
        the value of `Stock B`, if we try to initialize `Stock A` before `Stock B`
        then we will get an error, as the value will not yet exist.

        In this case, just skip initializing `Stock A` for now, and
        go on to the other state initializations. Then call whole function again.

        Each time the function is called, we should be able to make some progress
        towards full initialization, by initializing at least one more state.
        If we don't then references are unresolvable, so we should throw an error.
        """
        if self.time is None:
            self.time = time
        self.components.time = self.time
        self.components.functions.time = self.time  # rewrite functions so we don't need this

        if not self._stateful_elements:  # if there are no stocks, don't try to initialize!
            return 0

        if initialization_order is None:
            initialization_order = []

        retry_flag = False
        making_progress = False
        for element in self._stateful_elements:
            try:
                element.initialize()
                making_progress = True
                initialization_order.append(repr(element))
            except KeyError:
                retry_flag = True
            except TypeError:
                retry_flag = True
            except AttributeError:
                retry_flag = True
        if not making_progress:
            raise KeyError('Unresolvable Reference: Probable circular initialization' +
                           '\n'.join(initialization_order))
        if retry_flag:
            Macro.initialize(self, initialization_order)
            # using 'Macro.initialize' instead of 'self.initialize' is to ensure that
            # we don't call the overridden method in the subclass

    def ddt(self):
        return np.array([component.ddt() for component in self._stateful_elements])

    @property
    def state(self):
        return np.array([component.state for component in self._stateful_elements])

    @state.setter
    def state(self, new_value):
        [component.update(val) for component, val in zip(self._stateful_elements, new_value)]

    def set_components(self, params):
        """ Set the value of exogenous model elements.
        Element values can be passed as keyword=value pairs in the function call.
        Values can be numeric type or pandas Series.
        Series will be interpolated by integrator.

        Examples
        --------

        >>> model.set_components({'birth_rate': 10})
        >>> model.set_components({'Birth Rate': 10})

        >>> br = pandas.Series(index=range(30), values=np.sin(range(30))
        >>> model.set_components({'birth_rate': br})


        """
        # It might make sense to allow the params argument to take a pandas series, where
        # the indices of the series are variable names. This would make it easier to
        # do a Pandas apply on a DataFrame of parameter values. However, this may conflict
        # with a pandas series being passed in as a dictionary element.

        for key, value in params.items():
            if isinstance(value, pd.Series):
                new_function = self._timeseries_component(value)
            elif callable(value):
                new_function = value
            else:
                new_function = self._constant_component(value)

            if key in self.components._namespace.keys():
                func_name = self.components._namespace[key]
            elif key in self.components._namespace.values():
                func_name = key
            else:
                raise NameError('%s is not recognized as a model component' % key)

            if 'integ_' + func_name in dir(self.components):  # this won't handle other statefuls...
                warnings.warn("Replacing the equation of stock {} with params".format(key),
                              stacklevel=2)

            setattr(self.components, func_name, new_function)

    def _timeseries_component(self, series):
        """ Internal function for creating a timeseries model element """
        # this is only called if the set_component function recognizes a pandas series
        # Todo: raise a warning if extrapolating from the end of the series.
        return lambda: np.interp(self.components.time(), series.index, series.values)

    def _constant_component(self, value):
        """ Internal function for creating a constant model element """
        return lambda: value

    def set_state(self, t, state):
        """ Set the system state.

        Parameters
        ----------
        t : numeric
            The system time

        state : dict
            A (possibly partial) dictionary of the system state.
            The keys to this dictionary may be either pysafe names or original model file names
        """
        self.time.update(t)

        for key, value in state.items():
            if key in self.components._namespace.keys():
                element_name = 'integ_%s' % self.components._namespace[key]
            elif key in self.components._namespace.values():
                element_name = 'integ_%s' % key
            else:  # allow the user to specify the stateful object directly
                element_name = key

            try:
                element = getattr(self.components, element_name)
                element.update(value)
            except AttributeError:
                print("'%s' has no state elements, assignment failed")
                raise

    def clear_caches(self):
        """ Clears the Caches for all model elements """
        for element_name in dir(self.components):
            element = getattr(self.components, element_name)
            if hasattr(element, 'cache_val'):
                delattr(element, 'cache_val')

    def doc(self):
        """
        Formats a table of documentation strings to help users remember variable names, and
        understand how they are translated into python safe names.

        Returns
        -------
        docs_df: pandas dataframe
            Dataframe with columns for the model components:
                - Real names
                - Python safe identifiers (as used in model.components)
                - Units string
                - Documentation strings from the original model file
        """

        from parsimonious.grammar import Grammar
        from parsimonious.nodes import NodeVisitor

        varnames = filter(lambda x: not x.startswith('_') and x not in ('cache', 'functions', 'np'),
                          dir(self.components))

        docstrings = [getattr(self.components, name).__doc__ for name in varnames]

        g = """\
            sdVar = (sep? name sep "-"* sep model_name_wrap sep unit sep+ comment? " "*)?
            sep = ws "\\n" ws
            ws = " "*
            name = ~"[A-z ]+"
            model_name_wrap = '(' model_name ')'
            model_name = ~"[A-z_]+"
            unit = ~"[A-z\\, \\/\\*\\[\\]\\?0-9]*"
            comment = ~"[A-z _+-/*\\n]+"
            """

        class SDVarDoc(NodeVisitor):
            def __init__(self, grammar, text):
                self.sdVar = {}
                ast = Grammar(grammar).parse(text)
                self.visit(ast)

            def visit_name(self, n, vc):
                self.sdVar['Real Name'] = n.text

            def visit_model_name(self, n, vc):
                self.sdVar['Py Name'] = n.text

            def visit_unit(self, n, vc):
                self.sdVar['Unit'] = n.text

            def visit_comment(self, n, vc):
                self.sdVar['Comment'] = n.text

            def generic_visit(self, n, vc):
                pass

        docstring_list = list()
        for ds in filter(None, docstrings):
            docstring_list.append(SDVarDoc(g, ds).sdVar)

        # Convert docstring_list, a list of dictionaries, to a Pandas DataFrame
        docs_df = _pd.DataFrame(docstring_list)
        docs_df.fillna('', inplace=True)

        return docs_df[['Real Name', 'Py Name', 'Unit', 'Comment']]

    def __str__(self):
        """ Return model source files """

        # JT: Might be helpful to return not only the source file, but
        # also how the instance differs from that source file. This
        # would give a more accurate view of the current model.
        string = 'Translated Model File: ' + self.py_model_file
        if hasattr(self, 'mdl_file'):
            string += '\n Original Model File: ' + self.mdl_file

        return string


class Time(object):
    def __init__(self):
        self._t = None
        self.stage = None

    def __call__(self):
        return self._t

    def update(self, value):
        self._t = value


class Model(Macro):
    def __init__(self, py_model_file):
        """ Sets up the python objects """
        super(Model, self).__init__(py_model_file, None, None)
        self.time = Time()
        self.time.stage = 'Load'
        self.initialize()

    def initialize(self):
        """ Initializes the simulation model """
        self.time.update(self.components.initial_time())
        self.time.stage = 'Initialization'
        super(Model, self).initialize()

    def reset_state(self):
        warnings.warn('reset_state is deprecated. use `initialize` instead',
                      DeprecationWarning, stacklevel=2)
        self.initialize()

    def _build_euler_timeseries(self, return_timestamps=None):
        """
        - The integration steps need to include the return values.
        - There is no point running the model past the last return value.
        - The last timestep will be the last in that requested for return
        - Spacing should be at maximum what is specified by the integration time step.
        - The initial time should be the one specified by the model file, OR
          it should be the initial condition.
        - This function needs to be called AFTER the model is set in its initial state
        Parameters
        ----------
        return_timestamps: numpy array
          Must be specified by user or built from model file before this function is called.

        Returns
        -------
        ts: numpy array
            The times that the integrator will use to compute time history
        """
        t_0 = self.time()
        t_f = return_timestamps[-1]
        dt = self.components.time_step()
        ts = np.arange(t_0, t_f, dt, dtype=np.float64)

        # Add the returned time series into the integration array. Best we can do for now.
        # This does change the integration ever so slightly, but for well-specified
        # models there shouldn't be sensitivity to a finer integration time step.
        ts = np.sort(np.unique(np.append(ts, return_timestamps)))
        return ts

    def _format_return_timestamps(self, return_timestamps=None):
        """
        Format the passed in return timestamps value if it exists,
        or build up array of timestamps based upon the model saveper
        """
        if return_timestamps is None:
            # Build based upon model file Start, Stop times and Saveper
            # Vensim's standard is to expect that the data set includes the `final time`,
            # so we have to add an extra period to make sure we get that value in what
            # numpy's `arange` gives us.
            return_timestamps_array = np.arange(
                self.components.initial_time(),
                self.components.final_time() + self.components.saveper(),
                self.components.saveper(), dtype=np.float64
            )
        elif isinstance(return_timestamps, (list, int, float, np.ndarray)):
            return_timestamps_array = np.array(return_timestamps, ndmin=1)
        elif isinstance(return_timestamps, _pd.Series):
            return_timestamps_array = return_timestamps.as_matrix()
        elif isinstance(return_timestamps, np.ndarray):
            return_timestamps_array = return_timestamps
        else:
            raise TypeError('`return_timestamps` expects a list, array, pandas Series, '
                            'or numeric value')
        return return_timestamps_array

    def run(self, params=None, return_columns=None, return_timestamps=None,
            initial_condition='original'):
        """ Simulate the model's behavior over time.
        Return a pandas dataframe with timestamps as rows,
        model elements as columns.

        Parameters
        ----------
        params : dictionary
            Keys are strings of model component names.
            Values are numeric or pandas Series.
            Numeric values represent constants over the model integration.
            Timeseries will be interpolated to give time-varying input.

        return_timestamps : list, numeric, numpy array(1-D)
            Timestamps in model execution at which to return state information.
            Defaults to model-file specified timesteps.

        return_columns : list of string model component names
            Returned dataframe will have corresponding columns.
            Defaults to model stock values.

        initial_condition : 'original'/'o', 'current'/'c', (t, {state})
            The starting time, and the state of the system (the values of all the stocks)
            at that starting time.

            * 'original' (default) uses model-file specified initial condition
            * 'current' uses the state of the model after the previous execution
            * (t, {state}) lets the user specify a starting time and (possibly partial)
              list of stock values.


        Examples
        --------

        >>> model.run(params={'exogenous_constant': 42})
        >>> model.run(params={'exogenous_variable': timeseries_input})
        >>> model.run(return_timestamps=[1, 2, 3.1415, 4, 10])
        >>> model.run(return_timestamps=10)
        >>> model.run(return_timestamps=np.linspace(1, 10, 20))

        See Also
        --------
        pysd.set_components : handles setting model parameters
        pysd.set_initial_condition : handles setting initial conditions

        """

        if params:
            self.set_components(params)

        self.set_initial_condition(initial_condition)

        return_timestamps = self._format_return_timestamps(return_timestamps)

        t_series = self._build_euler_timeseries(return_timestamps)

        if return_columns is None:
            return_columns = self.components._namespace.keys()

        self.time.stage = 'Run'
        self.clear_caches()

        capture_elements, return_addresses = utils.get_return_elements(
            return_columns, self.components._namespace, self.components._subscript_dict)

        res = self._integrate(t_series, capture_elements, return_timestamps)

        return_df = utils.make_flat_df(res, return_addresses)
        return_df.index = return_timestamps

        return return_df

    def set_initial_condition(self, initial_condition):
        """ Set the initial conditions of the integration.

        Parameters
        ----------
        initial_condition : <string> or <tuple>
            Takes on one of the following sets of values:

            * 'original'/'o' : Reset to the model-file specified initial condition.
            * 'current'/'c' : Use the current state of the system to start
              the next simulation. This includes the simulation time, so this
              initial condition must be paired with new return timestamps
            * (t, {state}) : Lets the user specify a starting time and list of stock values.

        >>> model.set_initial_condition('original')
        >>> model.set_initial_condition('current')
        >>> model.set_initial_condition((10, {'teacup_temperature': 50}))

        See Also
        --------
        PySD.set_state()

        """

        if isinstance(initial_condition, tuple):
            # Todo: check the values more than just seeing if they are a tuple.
            self.set_state(*initial_condition)
        elif isinstance(initial_condition, str):
            if initial_condition.lower() in ['original', 'o']:
                self.initialize()
            elif initial_condition.lower() in ['current', 'c']:
                pass
            else:
                raise ValueError('Valid initial condition strings include:  \n' +
                                 '    "original"/"o",                       \n' +
                                 '    "current"/"c"')
        else:
            raise TypeError('Check documentation for valid entries')

    def _euler_step(self, dt):
        """ Performs a single step in the euler integration,
        updating stateful components

        Parameters
        ----------
        dt : float
            This is the amount to increase time by this step
        """
        self.state = self.state + self.ddt() * dt

    def _integrate(self, time_steps, capture_elements, return_timestamps):
        """
        Performs euler integration

        Parameters
        ----------
        time_steps: iterable
            the time steps that the integrator progresses over
        capture_elements: list
            which model elements to capture - uses pysafe names
        return_timestamps:
            which subset of 'timesteps' should be values be returned?

        Returns
        -------
        outputs: list of dictionaries

        """
        # Todo: consider adding the timestamp to the return elements, and using that as the index
        outputs = []

        for t2 in time_steps[1:]:
            if self.time() in return_timestamps:
                outputs.append({key: getattr(self.components, key)() for key in capture_elements})
            self._euler_step(t2 - self.time())
            self.time.update(t2)  # this will clear the stepwise caches

        # need to add one more time step, because we run only the state updates in the previous
        # loop and thus may be one short.
        if self.time() in return_timestamps:
            outputs.append({key: getattr(self.components, key)() for key in capture_elements})

        return outputs


def ramp(slope, start, finish):
    """
    Implements vensim's RAMP function

    Parameters
    ----------
    slope: float
        The slope of the ramp starting at zero at time start
    start: float
        Time at which the ramp begins
    finish: float
        Time at which the ramo ends

    Returns
    -------
    response: float
        If prior to ramp start, returns zero
        If after ramp ends, returns top of ramp
    Examples
    --------

    """

    t = time()
    if t < start:
        return 0
    elif t > finish:
        return slope * (finish - start)
    else:
        return slope * (t - start)


def step(value, tstep):
    """"
    Implements vensim's STEP function

    Parameters
    ----------
    value: float
        The height of the step
    tstep: float
        The time at and after which `result` equals `value`

    Returns
    -------
    - In range [-inf, tstep) returns 0
    - In range [tstep, +inf] returns `value`
    """
    return value if time() >= tstep else 0


def pulse(start, duration):
    """ Implements vensim's PULSE function

    In range [-inf, start) returns 0
    In range [start, start + duration) returns 1
    In range [start + duration, +inf] returns 0
    """
    t = time()
    return 1 if start <= t < start + duration else 0


def pulse_train(start, duration, repeat_time, end):
    """ Implements vensim's PULSE TRAIN function

    In range [-inf, start) returns 0
    In range [start + n * repeat_time, start + n * repeat_time + duration) return 1
    In range [start + n * repeat_time + duration, start + (n+1) * repeat_time) return 0
    """
    t = time()
    if start <= t < end:
        return 1 if (t - start) % repeat_time < duration else 0
    else:
        return 0


def lookup(x, xs, ys):
    """ Provides the working mechanism for lookup functions the builder builds """
    return np.interp(x, xs, ys)


def if_then_else(condition, val_if_true, val_if_false):
    return np.where(condition, val_if_true, val_if_false)


def xidz(numerator, denominator, value_if_denom_is_zero):
    """
    Implements Vensim's XIDZ function.
    This function executes a division, robust to denominator being zero.
    In the case of zero denominator, the final argument is returned.

    Parameters
    ----------
    numerator: float
    denominator: float
        Components of the division operation
    value_if_denom_is_zero: float
        The value to return if the denominator is zero

    Returns
    -------
    numerator / denominator if denominator > 1e-6
    otherwise, returns value_if_denom_is_zero
    """
    small = 1e-6  # What is considered zero according to Vensim Help
    if abs(denominator) < small:
        return value_if_denom_is_zero
    else:
        return numerator * 1.0 / denominator


def zidz(numerator, denominator):
    """
    This function bypasses divide-by-zero errors,
    implementing Vensim's ZIDZ function

    Parameters
    ----------
    numerator: float
        value to be divided
    denominator: float
        value to devide by

    Returns
    -------
    result of division numerator/denominator if denominator is not zero,
    otherwise zero.
    """
    # Todo: make this work for arrays
    small = 1e-6  # What is considered zero according to Vensim Help
    if abs(denominator) < small:
        return 0
    else:
        return numerator * 1.0 / denominator


def active_initial(expr, init_val):
    """
    Implements vensim's ACTIVE INITIAL function
    Parameters
    ----------
    expr
    init_val

    Returns
    -------

    """
    if time.stage == 'Initialization':
        return init_val
    else:
<<<<<<< HEAD
        return expr
=======
        return expr

def random_uniform(m, x, s):
    return np.random.uniform(m, x)
>>>>>>> 523907f7
<|MERGE_RESOLUTION|>--- conflicted
+++ resolved
@@ -907,11 +907,7 @@
     if time.stage == 'Initialization':
         return init_val
     else:
-<<<<<<< HEAD
         return expr
-=======
-        return expr
 
 def random_uniform(m, x, s):
-    return np.random.uniform(m, x)
->>>>>>> 523907f7
+    return np.random.uniform(m, x)