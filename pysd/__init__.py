<<<<<<< HEAD
from . import functions
from . import testing
from . import utils
from ._version import __version__
from .pysd import read_vensim, load
=======
from .pysd import read_vensim, read_xmile, load
from .py_backend import functions
from .py_backend import utils
from ._version import __version__
from . import testing
from .py_backend.vensim.table2py import read_tabular
>>>>>>> 6c7972b4
<|MERGE_RESOLUTION|>--- conflicted
+++ resolved
@@ -1,14 +1,6 @@
-<<<<<<< HEAD
-from . import functions
-from . import testing
-from . import utils
-from ._version import __version__
-from .pysd import read_vensim, load
-=======
 from .pysd import read_vensim, read_xmile, load
 from .py_backend import functions
 from .py_backend import utils
 from ._version import __version__
 from . import testing
 from .py_backend.vensim.table2py import read_tabular
->>>>>>> 6c7972b4
